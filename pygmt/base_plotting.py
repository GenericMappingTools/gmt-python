"""
Base class with plot generating commands.

Does not define any special non-GMT methods (savefig, show, etc).
"""
import contextlib

import numpy as np
from pygmt.clib import Session
from pygmt.exceptions import GMTInvalidInput
from pygmt.helpers import (
    args_in_kwargs,
    build_arg_string,
    data_kind,
    dummy_context,
    fmt_docstring,
    is_nonstr_iter,
    kwargs_to_strings,
    use_alias,
)


class BasePlotting:
    """
    Base class for Figure and Subplot.

    Defines the plot generating methods and a hook for subclasses to insert
    special arguments (the _preprocess method).
    """

    def _preprocess(self, **kwargs):  # pylint: disable=no-self-use
        """
        Make any changes to kwargs or required actions before plotting.

        This method is run before all plotting commands and can be used to
        insert special arguments into the kwargs or make any actions that are
        required before ``call_module``.

        For example, the :class:`pygmt.Figure` needs this to tell the GMT
        modules to plot to a specific figure.

        This is a dummy method that does nothing.

        Returns
        -------
        kwargs : dict
            The same input kwargs dictionary.

        Examples
        --------

        >>> base = BasePlotting()
        >>> base._preprocess(resolution="low")
        {'resolution': 'low'}
        """
        return kwargs

    @fmt_docstring
    @use_alias(
        R="region",
        J="projection",
        A="area_thresh",
        C="lakes",
        B="frame",
        D="resolution",
        E="dcw",
        I="rivers",
        L="map_scale",
        N="borders",
        W="shorelines",
        G="land",
        S="water",
        U="timestamp",
        V="verbose",
        X="xshift",
        Y="yshift",
        p="perspective",
        t="transparency",
    )
    @kwargs_to_strings(R="sequence", p="sequence")
    def coast(self, **kwargs):
        r"""
        Plot continents, shorelines, rivers, and borders on maps

        Plots grayshaded, colored, or textured land-masses [or water-masses] on
        maps and [optionally] draws coastlines, rivers, and political
        boundaries.  Alternatively, it can (1) issue clip paths that will
        contain all land or all water areas, or (2) dump the data to an ASCII
        table. The data files come in 5 different resolutions: (**f**)ull,
        (**h**)igh, (**i**)ntermediate, (**l**)ow, and (**c**)rude. The full
        resolution files amount to more than 55 Mb of data and provide great
        detail; for maps of larger geographical extent it is more economical to
        use one of the other resolutions. If the user selects to paint the
        land-areas and does not specify fill of water-areas then the latter
        will be transparent (i.e., earlier graphics drawn in those areas will
        not be overwritten).  Likewise, if the water-areas are painted and no
        land fill is set then the land-areas will be transparent.

        A map projection must be supplied.

        Full option list at :gmt-docs:`coast.html`

        {aliases}

        Parameters
        ----------
        {J}
        {R}
        area_thresh : int, float, or str
            *min_area*\ [/*min_level*/*max_level*][**+ag**\|\ **i**\
            \|\ **s**\|\ **S**][**+r**\|\ **l**][**+p**\
            *percent*].
            Features with an area smaller than min_area in km^2 or of
            hierarchical level that is lower than min_level or higher than
            max_level will not be plotted.
        {B}
        lakes : str or list
            *fill*\ [**+l**\|\ **+r**].
            Set the shade, color, or pattern for lakes and river-lakes. The
            default is the fill chosen for wet areas set by the ``water``
            argument. Optionally, specify separate fills by appending
            **+l** for lakes or **+r** for river-lakes, and passing multiple
            strings in a list.
        resolution : str
            **f**\|\ **h**\|\ **i**\|\ **l**\|\ **c**.
            Selects the resolution of the data set to: (**f**\ )ull,
            (**h**\ )igh, (**i**\ )ntermediate, (**l**\ )ow,
            and (**c**\ )rude.
        land : str
            Select filling or clipping of “dry” areas.
        rivers : int or str or list
            *river*\ [/*pen*].
            Draw rivers. Specify the type of rivers and [optionally] append
            pen attributes [Default pen: width = default, color = black,
            style = solid].

            Choose from the list of river types below; pass a list to
            ``rivers`` to use multiple arguments.

            0 = Double-lined rivers (river-lakes)

            1 = Permanent major rivers

            2 = Additional major rivers

            3 = Additional rivers

            4 = Minor rivers

            5 = Intermittent rivers - major

            6 = Intermittent rivers - additional

            7 = Intermittent rivers - minor

            8 = Major canals

            9 = Minor canals

            10 = Irrigation canals

            You can also choose from several preconfigured river groups:

            a = All rivers and canals (0-10)

            A = All rivers and canals except river-lakes (1-10)

            r = All permanent rivers (0-4)

            R = All permanent rivers except river-lakes (1-4)

            i = All intermittent rivers (5-7)

            c = All canals (8-10)
        map_scale : str
            [**g**\|\ **j**\|\ **J**\|\ **n**\|\ **x**]\ *refpoint*.
            Draws a simple map scale centered on the reference point specified.
        borders : int or str or list
            *border*\ [/*pen*].
            Draw political boundaries. Specify the type of boundary and
            [optionally] append pen attributes [Default pen: width = default,
            color = black, style = solid].

            Choose from the list of boundaries below. Pass a list to
            ``borders`` to use multiple arguments.

            1 = National boundaries

            2 = State boundaries within the Americas

            3 = Marine boundaries

            a = All boundaries (1-3)
        water : str
            Select filling or clipping of “wet” areas.
        {U}
        shorelines : int or str or list
            [*level*\ /]\ *pen*.
            Draw shorelines [Default is no shorelines]. Append pen attributes
            [Defaults: width = default, color = black, style = solid] which
            apply to all four levels. To set the pen for a single level,
            pass a string with *level*\ /*pen*\ , where level is
            1-4 and represent coastline, lakeshore, island-in-lake shore, and
            lake-in-island-in-lake shore. Pass a list of *level*\ /*pen*
            strings to ``shorelines`` to set multiple levels. When specific
            level pens are set, those not listed will not be drawn.
        dcw : str or list
            *code1,code2,…*\ [**+l**\|\ **L**\ ][**+g**\ *fill*\ ]
            [**+p**\ *pen*\ ][**+z**].
            Select painting or dumping country polygons from the
            `Digital Chart of the World
            <https://en.wikipedia.org/wiki/Digital_Chart_of_the_World>`__.
            Append one or more comma-separated countries using the 2-character
            `ISO 3166-1 alpha-2 convention
            <https://en.wikipedia.org/wiki/ISO_3166-1_alpha-2>`__.
            To select a state of a country (if available), append
            .\ *state*, (e.g, US.TX for Texas).  To specify a whole continent,
            prepend **=** to any of the continent codes (e.g. =EU for Europe).
            Append **+p**\ *pen* to draw polygon outlines
            (default is no outline) and **+g**\ *fill* to fill them
            (default is no fill). Append **+l**\|\ **+L** to *=continent* to
            only list countries in that continent; repeat if more than one
            continent is requested. Append **+z** to place the country code in
            the segment headers via **-Z**\ *code* settings.To apply different
            settings to different countries, pass a list of string arguments.
        {XY}
        {p}
        {t}
        {V}
        """
        kwargs = self._preprocess(**kwargs)
        if not args_in_kwargs(args=["C", "G", "S", "I", "N", "Q", "W"], kwargs=kwargs):
            raise GMTInvalidInput(
                """At least one of the following arguments must be specified:
                lakes, land, water, rivers, borders, Q, or shorelines"""
            )
        with Session() as lib:
            lib.call_module("coast", build_arg_string(kwargs))

    @fmt_docstring
    @use_alias(
        R="region",
        J="projection",
        B="frame",
        C="cmap",
        D="position",
        F="box",
        G="truncate",
        I="shading",
        W="scale",
        V="verbose",
        X="xshift",
        Y="yshift",
        p="perspective",
        t="transparency",
    )
    @kwargs_to_strings(R="sequence", G="sequence", I="sequence", p="sequence")
    def colorbar(self, **kwargs):
        """
        Plot a gray or color scale-bar on maps.

        Both horizontal and vertical scales are supported. For CPTs with
        gradational colors (i.e., the lower and upper boundary of an interval
        have different colors) we will interpolate to give a continuous scale.
        Variations in intensity due to shading/illumination may be displayed by
        setting the option -I. Colors may be spaced according to a linear
        scale, all be equal size, or by providing a file with individual tile
        widths.

        Full option list at :gmt-docs:`colorbar.html`

        {aliases}

        Parameters
        ----------
        frame : str or list
            Set color bar boundary frame, labels, and axes attributes.
        {CPT}
        position : str
            ``[g|j|J|n|x]refpoint[+wlength[/width]][+e[b|f][length]][+h|v]
            [+jjustify][+m[a|c|l|u]][+n[txt]][+odx[/dy]]``. Defines the
            reference point on the map for the color scale using one of four
            coordinate systems: (1) Use *g* for map (user) coordinates, (2) use
            *j* or *J* for setting refpoint via a 2-char justification code
            that refers to the (invisible) map domain rectangle, (3) use *n*
            for normalized (0-1) coordinates, or (4) use *x* for plot
            coordinates (inches, cm, etc.). All but *x* requires both *region*
            and *projection* to be specified. Append +w followed by the length
            and width of the color bar. If width is not specified then it is
            set to 4% of the given length. Give a negative length to reverse
            the scale bar. Append +h to get a horizontal scale
            [Default is vertical (+v)]. By default, the anchor point on the
            scale is assumed to be the bottom left corner (BL), but this can be
            changed by appending +j followed by a 2-char justification code
            *justify*.
        box : bool or str
            ``[+cclearances][+gfill][+i[[gap/]pen]][+p[pen]][+r[radius]]
            [+s[[dx/dy/][shade]]]``. If set to True, draws a rectangular
            border around the color scale. Alternatively, specify a different
            pen with +ppen. Add +gfill to fill the scale panel [no fill].
            Append +cclearance where clearance is either gap, xgap/ygap, or
            lgap/rgap/bgap/tgap where these items are uniform, separate in x-
            and y-direction, or individual side spacings between scale and
            border. Append +i to draw a secondary, inner border as well. We use
            a uniform gap between borders of 2p and the MAP_DEFAULTS_PEN unless
            other values are specified. Append +r to draw rounded rectangular
            borders instead, with a 6p corner radius. You can override this
            radius by appending another value. Finally, append +s to draw an
            offset background shaded region. Here, dx/dy indicates the shift
            relative to the foreground frame [4p/-4p] and shade sets the fill
            style to use for shading [gray50].
        truncate : list or str
            ``zlo/zhi`` Truncate the incoming CPT so that the lowest and
            highest z-levels are to zlo and zhi. If one of these equal NaN then
            we leave that end of the CPT alone. The truncation takes place
            before the plotting.
        scale : float
            Multiply all z-values in the CPT by the provided scale. By default
            the CPT is used as is.
        shading : str or list or bool
            Add illumination effects. Passing a single numerical value sets the
            range of intensities from -value to +value. If not specified, 1 is
            used. Alternatively, set ``shading=[low, high]`` to specify an
            asymmetric intensity range from *low* to *high*. The default is no
            illumination.
        {V}
        {XY}
        {p}
        {t}
        """
        kwargs = self._preprocess(**kwargs)
        with Session() as lib:
            lib.call_module("colorbar", build_arg_string(kwargs))

    @fmt_docstring
    @use_alias(
        A="annotation",
        B="frame",
        C="interval",
        G="label_placement",
        J="projection",
        L="limit",
        Q="cut",
        R="region",
        S="resample",
        U="timestamp",
        V="verbose",
        W="pen",
        l="label",
        X="xshift",
        Y="yshift",
        p="perspective",
        t="transparency",
    )
    @kwargs_to_strings(R="sequence", L="sequence", A="sequence_plus", p="sequence")
    def grdcontour(self, grid, **kwargs):
        """
        Convert grids or images to contours and plot them on maps.

        Takes a grid file name or an xarray.DataArray object as input.

        Full option list at :gmt-docs:`grdcontour.html`

        {aliases}

        Parameters
        ----------
        grid : str or xarray.DataArray
            The file name of the input grid or the grid loaded as a DataArray.
        interval : str or int
            Specify the contour lines to generate.

            - The filename of a `CPT`  file where the color boundaries will
              be used as contour levels.
            - The filename of a 2 (or 3) column file containing the contour
              levels (col 1), (C)ontour or (A)nnotate (col 2), and optional
              angle (col 3)
            - A fixed contour interval ``cont_int`` or a single contour with
              ``+[cont_int]``
        annotation : str,  int, or list
            Specify or disable annotated contour levels, modifies annotated
            contours specified in ``-C``.

            - Specify a fixed annotation interval ``annot_int`` or a
              single annotation level ``+[annot_int]``
            - Disable all annotation  with  ``'-'``
            - Optional label modifiers can be specified as a single string
              ``'[annot_int]+e'``  or with a list of options
              ``([annot_int], 'e', 'f10p', 'gred')``.
        limit : str or list of 2 ints
            Do no draw contours below `low` or above `high`, specify as string
            ``'[low]/[high]'``  or list ``[low,high]``.
        cut : str or int
            Do not draw contours with less than `cut` number of points.
        resample : str or int
            Resample smoothing factor.
        {J}
        {R}
        {B}
        label_placement : str
            ``[d|f|n|l|L|x|X]params``.
            The required argument controls the placement of labels along the
            quoted lines. It supports five controlling algorithms. See
            :gmt-docs:`grdcontour.html#g` for details.
        {U}
        {V}
        {W}
        {XY}
        label : str
            Add a legend entry for the contour being plotted. Normally, the
            annotated contour is selected for the legend. You can select the
            regular contour instead, or both of them, by considering the label
            to be of the format [*annotcontlabel*][/*contlabel*]. If either
            label contains a slash (/) character then use ``|`` as the
            separator for the two labels instead.
        {p}
        {t}
        """
        kwargs = self._preprocess(**kwargs)
        kind = data_kind(grid, None, None)
        with Session() as lib:
            if kind == "file":
                file_context = dummy_context(grid)
            elif kind == "grid":
                file_context = lib.virtualfile_from_grid(grid)
            else:
                raise GMTInvalidInput("Unrecognized data type: {}".format(type(grid)))
            with file_context as fname:
                arg_str = " ".join([fname, build_arg_string(kwargs)])
                lib.call_module("grdcontour", arg_str)

    @fmt_docstring
    @use_alias(
        A="img_out",
        B="frame",
        C="cmap",
        D="img_in",
        E="dpi",
        G="bit_color",
        I="shading",
        J="projection",
        M="monochrome",
        N="no_clip",
        Q="nan_transparent",
        R="region",
        U="timestamp",
        V="verbose",
        X="xshift",
        Y="yshift",
        n="interpolation",
        p="perspective",
        t="transparency",
        x="cores",
    )
    @kwargs_to_strings(R="sequence", p="sequence")
    def grdimage(self, grid, **kwargs):
        """
        Project and plot grids or images.

        Reads a 2-D grid file and produces a gray-shaded (or colored) map by
        building a rectangular image and assigning pixels a gray-shade (or
        color) based on the z-value and the CPT file. Optionally, illumination
        may be added by providing a file with intensities in the (-1,+1) range
        or instructions to derive intensities from the input data grid. Values
        outside this range will be clipped. Such intensity files can be created
        from the grid using `grdgradient` and, optionally, modified by
        `grdmath` or `grdhisteq`. If GMT is built with GDAL support, *grid* can
        be an image file (geo-referenced or not). In this case the image can
        optionally be illuminated with the file provided via the *shading*
        option. Here, if image has no coordinates then those of the intensity
        file will be used.

        When using map projections, the grid is first resampled on a new
        rectangular grid with the same dimensions. Higher resolution images can
        be obtained by using the *dpi* option. To obtain the resampled value
        (and hence shade or color) of each map pixel, its location is inversely
        projected back onto the input grid after which a value is interpolated
        between the surrounding input grid values. By default bi-cubic
        interpolation is used. Aliasing is avoided by also forward projecting
        the input grid nodes. If two or more nodes are projected onto the same
        pixel, their average will dominate in the calculation of the pixel
        value. Interpolation and aliasing is controlled with the
        *interpolation* option.

        The *region* option can be used to select a map region larger or
        smaller than that implied by the extent of the grid.

        Full option list at :gmt-docs:`grdimage.html`

        {aliases}

        Parameters
        ----------
        grid : str or xarray.DataArray
            The file name or a DataArray containing the input 2-D gridded data
            set or image to be plotted (See GRID FILE FORMATS at
            :gmt-docs:`grdimage.html#grid-file-formats`).
        img_out : str
            ``out_img[=driver]``.
            Save an image in a raster format instead of PostScript. Use
            extension .ppm for a Portable Pixel Map format which is the only
            raster format GMT can natively write. For GMT installations
            configured with GDAL support there are more choices: Append
            *out_img* to select the image file name and extension. If the
            extension is one of .bmp, .gif, .jpg, .png, or .tif then no driver
            information is required. For other output formats you must append
            the required GDAL driver. The *driver* is the driver code name used
            by GDAL; see your GDAL installation's documentation for available
            drivers. Append a **+c**\\ *options* string where options is a list
            of one or more concatenated number of GDAL **-co** options. For
            example, to write a GeoPDF with the TerraGo format use
            ``=PDF+cGEO_ENCODING=OGC_BP``. Notes: (1) If a tiff file (.tif) is
            selected then we will write a GeoTiff image if the GMT projection
            syntax translates into a PROJ syntax, otherwise a plain tiff file
            is produced. (2) Any vector elements will be lost.
        {B}
        {CPT}
        img_in : str
            ``[r]``
            GMT will automatically detect standard image files (Geotiff, TIFF,
            JPG, PNG, GIF, etc.) and will read those via GDAL. For very obscure
            image formats you may need to explicitly set *img_in*, which
            specifies that the grid is in fact an image file to be read via
            GDAL. Append **r** to assign the region specified by *region*
            to the image. For example, if you have used ``region='d'`` then the
            image will be assigned a global domain. This mode allows you to
            project a raw image (an image without referencing coordinates).
        dpi : int
            ``[i|dpi]``.
            Sets the resolution of the projected grid that will be created if a
            map projection other than Linear or Mercator was selected [100]. By
            default, the projected grid will be of the same size (rows and
            columns) as the input file. Specify **i** to use the PostScript
            image operator to interpolate the image at the device resolution.
        bit_color : str
            ``color[+b|f]``.
            This option only applies when a resulting 1-bit image otherwise
            would consist of only two colors: black (0) and white (255). If so,
            this option will instead use the image as a transparent mask and
            paint the mask with the given color. Append **+b** to paint the
            background pixels (1) or **+f** for the foreground pixels
            [Default].
        shading : str
            ``[intensfile|intensity|modifiers]``.
            Give the name of a grid file with intensities in the (-1,+1) range,
            or a constant intensity to apply everywhere (affects the ambient
            light). Alternatively, derive an intensity grid from the input data
            grid via a call to `grdgradient`; append **+a**\\ *azimuth*,
            **+n**\\ *args*, and **+m**\\ *ambient* to specify azimuth,
            intensity, and ambient arguments for that module, or just give
            **+d** to select the default arguments (``+a-45+nt1+m0``). If you
            want a more specific intensity scenario then run `grdgradient`
            separately first. If we should derive intensities from another file
            than grid, specify the file with suitable modifiers [Default is no
            illumination].
        {J}
        monochrome : bool
            Force conversion to monochrome image using the (television) YIQ
            transformation. Cannot be used with *nan_transparent*.
        no_clip : bool
            Do not clip the image at the map boundary (only relevant for
            non-rectangular maps).
        nan_transparent : bool
            Make grid nodes with z = NaN transparent, using the color-masking
            feature in PostScript Level 3 (the PS device must support PS Level
            3).
        {R}
        {V}
        {XY}
        {n}
        {p}
        {t}
        {x}
        """
        kwargs = self._preprocess(**kwargs)
        kind = data_kind(grid, None, None)
        with Session() as lib:
            if kind == "file":
                file_context = dummy_context(grid)
            elif kind == "grid":
                file_context = lib.virtualfile_from_grid(grid)
            else:
                raise GMTInvalidInput("Unrecognized data type: {}".format(type(grid)))
            with file_context as fname:
                arg_str = " ".join([fname, build_arg_string(kwargs)])
                lib.call_module("grdimage", arg_str)

    @fmt_docstring
    @use_alias(
        R="region",
        J="projection",
        Jz="zscale",
        JZ="zsize",
        B="frame",
        C="cmap",
        G="drapegrid",
        N="plane",
        Q="surftype",
        Wc="contourpen",
        Wm="meshpen",
        Wf="facadepen",
        I="shading",
        V="verbose",
        X="xshift",
        Y="yshift",
        p="perspective",
        t="transparency",
    )
    @kwargs_to_strings(R="sequence", p="sequence")
    def grdview(self, grid, **kwargs):
        """
        Create 3-D perspective image or surface mesh from a grid.

        Reads a 2-D grid file and produces a 3-D perspective plot by drawing a
        mesh, painting a colored/gray-shaded surface made up of polygons, or by
        scanline conversion of these polygons to a raster image. Options
        include draping a data set on top of a surface, plotting of contours on
        top of the surface, and apply artificial illumination based on
        intensities provided in a separate grid file.

        Full option list at :gmt-docs:`grdview.html`

        {aliases}

        Parameters
        ----------
        grid : str or xarray.DataArray
            The file name of the input relief grid or the grid loaded as a
            DataArray.

        zscale/zsize : float or str
            Set z-axis scaling or z-axis size.

        {B}

        cmap : str
            The name of the color palette table to use.

        drapegrid : str or xarray.DataArray
            The file name or a DataArray of the image grid to be draped on top
            of the relief provided by grid. [Default determines colors from
            grid]. Note that -Jz and -N always refers to the grid. The
            drapegrid only provides the information pertaining to colors, which
            (if drapegrid is a grid) will be looked-up via the CPT (see -C).

        plane : float or str
            ``level[+gfill]``.
            Draws a plane at this z-level. If the optional color is provided
            via the +g modifier, and the projection is not oblique, the frontal
            facade between the plane and the data perimeter is colored.

        surftype : str
            Specifies cover type of the grid.
            Select one of following settings:
            1. 'm' for mesh plot [Default].
            2. 'mx' or 'my' for waterfall plots (row or column profiles).
            3. 's' for surface plot.
            4. 'i' for image plot.
            5. 'c'. Same as 'i' but will make nodes with z = NaN transparent.
            For any of these choices, you may force a monochrome image by
            appending the modifier +m.

        contourpen : str
            Draw contour lines on top of surface or mesh (not image). Append
            pen attributes used for the contours.
        meshpen : str
            Sets the pen attributes used for the mesh. You must also select -Qm
            or -Qsm for meshlines to be drawn.
        facadepen :str
            Sets the pen attributes used for the facade. You must also select
            -N for the facade outline to be drawn.

        shading : str
            Provide the name of a grid file with intensities in the (-1,+1)
            range, or a constant intensity to apply everywhere (affects the
            ambient light). Alternatively, derive an intensity grid from the
            input data grid reliefgrid via a call to ``grdgradient``; append
            ``+aazimuth``, ``+nargs``, and ``+mambient`` to specify azimuth,
            intensity, and ambient arguments for that module, or just give
            ``+d`` to select the default arguments (``+a-45+nt1+m0``).

        {V}
        {XY}
        {p}
        {t}
        """
        kwargs = self._preprocess(**kwargs)
        kind = data_kind(grid, None, None)
        with Session() as lib:
            if kind == "file":
                file_context = dummy_context(grid)
            elif kind == "grid":
                file_context = lib.virtualfile_from_grid(grid)
            else:
                raise GMTInvalidInput(f"Unrecognized data type for grid: {type(grid)}")

            with contextlib.ExitStack() as stack:
                if "G" in kwargs:  # deal with kwargs["G"] if drapegrid is xr.DataArray
                    drapegrid = kwargs["G"]
                    if data_kind(drapegrid) in ("file", "grid"):
                        if data_kind(drapegrid) == "grid":
                            drape_context = lib.virtualfile_from_grid(drapegrid)
                            kwargs["G"] = stack.enter_context(drape_context)
                    else:
                        raise GMTInvalidInput(
                            f"Unrecognized data type for drapegrid: {type(drapegrid)}"
                        )
                fname = stack.enter_context(file_context)
                arg_str = " ".join([fname, build_arg_string(kwargs)])
                lib.call_module("grdview", arg_str)

    @fmt_docstring
    @use_alias(
        A="straight_line",
        B="frame",
        C="cmap",
        D="offset",
        E="error_bar",
        F="connection",
        G="color",
        I="intensity",
        J="projection",
        L="close",
        N="no_clip",
        R="region",
        S="style",
        U="timestamp",
        V="verbose",
        W="pen",
        X="xshift",
        Y="yshift",
        Z="zvalue",
        i="columns",
        l="label",
        p="perspective",
        t="transparency",
    )
    @kwargs_to_strings(R="sequence", i="sequence_comma", p="sequence")
    def plot(self, x=None, y=None, data=None, sizes=None, direction=None, **kwargs):
        """
        Plot lines, polygons, and symbols in 2-D.

        Takes a matrix, (x,y) pairs, or a file name as input and plots lines,
        polygons, or symbols at those locations on a map.

        Must provide either *data* or *x* and *y*.

        If providing data through *x* and *y*, *color* can be a 1d array that
        will be mapped to a colormap.

        If a symbol is selected and no symbol size given, then plot will
        interpret the third column of the input data as symbol size. Symbols
        whose size is <= 0 are skipped. If no symbols are specified then the
        symbol code (see *style* below) must be present as last column in the
        input. If *style* is not used, a line connecting the data points will
        be drawn instead. To explicitly close polygons, use *close*. Select a
        fill with *color*. If *color* is set, *pen* will control whether the
        polygon outline is drawn or not. If a symbol is selected, *color* and
        *pen* determines the fill and outline/no outline, respectively.

        Full option list at :gmt-docs:`plot.html`

        {aliases}

        Parameters
        ----------
        x/y : float or 1d arrays
            The x and y coordinates, or arrays of x and y coordinates of the
            data points
        data : str or 2d array
            Either a data file name or a 2d numpy array with the tabular data.
            Use option *columns* (i) to choose which columns are x, y, color,
            and size, respectively.
        sizes : 1d array
            The sizes of the data points in units specified in *style* (S).
            Only valid if using *x* and *y*.
        direction : list of two 1d arrays
            If plotting vectors (using ``style='V'`` or ``style='v'``), then
            should be a list of two 1d arrays with the vector directions. These
            can be angle and length, azimuth and length, or x and y components,
            depending on the style options chosen.
        {J}
        {R}
        straight_line : bool or str
            ``[m|p|x|y]``.
            By default, geographic line segments are drawn as great circle
            arcs. To draw them as straight lines, use *straight_line*.
            Alternatively, add **m** to draw the line by first following a
            meridian, then a parallel. Or append **p** to start following a
            parallel, then a meridian. (This can be practical to draw a line
            along parallels, for example). For Cartesian data, points are
            simply connected, unless you append **x** or **y** to draw
            stair-case curves that whose first move is along *x* or *y*,
            respectively.
        {B}
        {CPT}
        offset : str
            ``dx/dy``.
            Offset the plot symbol or line locations by the given amounts
            *dx/dy* [Default is no offset]. If *dy* is not given it is set
            equal to *dx*.
        error_bar : bool or str
            ``[x|y|X|Y][+a][+cl|f][+n][+wcap][+ppen]``.
            Draw symmetrical error bars. Full documentation is at
            :gmt-docs:`plot.html#e`.
        connection : str
            ``[c|n|r][a|f|s|r|refpoint]``.
            Alter the way points are connected (by specifying a *scheme*) and
            data are grouped (by specifying a *method*). Append one of three
            line connection schemes:

            - **c** : Draw continuous line segments for each group [Default].
            - **r** : Draw line segments from a reference point reset for each
              group.
            - **n** : Draw networks of line segments between all points in
              each group.

            Optionally, append the one of four segmentation methods to define
            the group:

            - **a** : Ignore all segment headers, i.e., let all points belong
              to a single group, and set group reference point to the very
              first point of the first file.
            - **f** : Consider all data in each file to be a single separate
              group and reset the group reference point to the first point of
              each group.
            - **s** : Segment headers are honored so each segment is a group;
              the group reference point is reset to the first point of each
              incoming segment [Default].
            - **r** : Same as **s**, but the group reference point is reset
              after each record to the previous point (this method is only
              available with the ``connection='r'`` scheme).

            Instead of the codes **a**|**f**|**s**|**r** you may append the
            coordinates of a *refpoint* which will serve as a fixed external
            reference point for all groups.
        {G}
        intensity : float or bool
            Provide an *intens* value (nominally in the -1 to +1 range) to
            modulate the fill color by simulating illumination [None]. If
            using ``intensity=True``, we will instead read *intens* from the
            first data column after the symbol parameters (if given).
        close : str
            ``[+b|d|D][+xl|r|x0][+yl|r|y0][+ppen]``.
            Force closed polygons. Full documentation is at
            :gmt-docs:`plot.html#l`.
        no_clip : bool or str
            ``'[c|r]'``.
            Do NOT clip symbols that fall outside map border [Default plots
            points whose coordinates are strictly inside the map border only].
            The option does not apply to lines and polygons which are always
            clipped to the map region. For periodic (360-longitude) maps we
            must plot all symbols twice in case they are clipped by the
            repeating boundary. ``no_clip=True`` will turn off clipping and not
            plot repeating symbols. Use ``no_clip="r"`` to turn off clipping
            but retain the plotting of such repeating symbols, or use
            ``no_clip="c"`` to retain clipping but turn off plotting of
            repeating symbols.
        style : str
            Plot symbols (including vectors, pie slices, fronts, decorated or
            quoted lines).
        {W}
        {U}
        {V}
        {XY}
        zvalue : str
            ``value|file``.
            Instead of specifying a symbol or polygon fill and outline color
            via **color** and **pen**, give both a *value* via **zvalue** and a
            color lookup table via **cmap**.  Alternatively, give the name of a
            *file* with one z-value (read from the last column) for each
            polygon in the input data. To apply it to the fill color, use
            ``color='+z'``. To apply it to the pen color, append **+z** to
            **pen**.
        columns : str or 1d array
            Choose which columns are x, y, color, and size, respectively if
            input is provided via *data*. E.g. ``columns = [0, 1]`` or
            ``columns = '0,1'`` if the *x* values are stored in the first
            column and *y* values in the second one. Note: zero-based
            indexing is used.
        label : str
            Add a legend entry for the symbol or line being plotted.

        {p}
        {t}
            *transparency* can also be a 1d array to set varying transparency
            for symbols.
        """
        kwargs = self._preprocess(**kwargs)

        kind = data_kind(data, x, y)

        extra_arrays = []
        if "S" in kwargs and kwargs["S"][0] in "vV" and direction is not None:
            extra_arrays.extend(direction)
        if "G" in kwargs and not isinstance(kwargs["G"], str):
            if kind != "vectors":
                raise GMTInvalidInput(
                    "Can't use arrays for color if data is matrix or file."
                )
            extra_arrays.append(kwargs["G"])
            del kwargs["G"]
        if sizes is not None:
            if kind != "vectors":
                raise GMTInvalidInput(
                    "Can't use arrays for sizes if data is matrix or file."
                )
            extra_arrays.append(sizes)

        if "t" in kwargs and is_nonstr_iter(kwargs["t"]):
            extra_arrays.append(kwargs["t"])
            kwargs["t"] = ""

        with Session() as lib:
            # Choose how data will be passed in to the module
            if kind == "file":
                file_context = dummy_context(data)
            elif kind == "matrix":
                file_context = lib.virtualfile_from_matrix(data)
            elif kind == "vectors":
                file_context = lib.virtualfile_from_vectors(
                    np.atleast_1d(x), np.atleast_1d(y), *extra_arrays
                )

            with file_context as fname:
                arg_str = " ".join([fname, build_arg_string(kwargs)])
                lib.call_module("plot", arg_str)

    @fmt_docstring
    @use_alias(
        A="straight_line",
        B="frame",
        C="cmap",
        D="offset",
        G="color",
        I="intensity",
        J="projection",
        Jz="zscale",
        JZ="zsize",
        L="close",
        N="no_clip",
        Q="no_sort",
        R="region",
        S="style",
        V="verbose",
        W="pen",
        X="xshift",
        Y="yshift",
        Z="zvalue",
        i="columns",
        l="label",
        p="perspective",
        t="transparency",
    )
    @kwargs_to_strings(R="sequence", i="sequence_comma", p="sequence")
    def plot3d(
        self, x=None, y=None, z=None, data=None, sizes=None, direction=None, **kwargs
    ):
        """
        Plot lines, polygons, and symbols in 3-D.

        Takes a matrix, (x,y,z) triplets, or a file name as input and plots
        lines, polygons, or symbols at those locations in 3-D.

        Must provide either *data* or *x*, *y* and *z*.

        If providing data through *x*, *y* and *z*, *color* can be a 1d array
        that will be mapped to a colormap.

        If a symbol is selected and no symbol size given, then plot3d will
        interpret the fourth column of the input data as symbol size. Symbols
        whose size is <= 0 are skipped. If no symbols are specified then the
        symbol code (see *style* below) must be present as last column in the
        input. If *style* is not used, a line connecting the data points will
        be drawn instead. To explicitly close polygons, use *close*. Select a
        fill with *color*. If *color* is set, *pen* will control whether the
        polygon outline is drawn or not. If a symbol is selected, *color* and
        *pen* determines the fill and outline/no outline, respectively.

        Full option list at :gmt-docs:`plot3d.html`

        {aliases}

        Parameters
        ----------
        x/y/z : float or 1d arrays
            The x, y, and z coordinates, or arrays of x, y and z coordinates of
            the data points
        data : str or 2d array
            Either a data file name or a 2d numpy array with the tabular data.
            Use option *columns* (i) to choose which columns are x, y, z,
            color, and size, respectively.
        sizes : 1d array
            The sizes of the data points in units specified in *style* (S).
            Only valid if using *x*, *y* and *z*.
        direction : list of two 1d arrays
            If plotting vectors (using ``style='V'`` or ``style='v'``), then
            should be a list of two 1d arrays with the vector directions. These
            can be angle and length, azimuth and length, or x and y components,
            depending on the style options chosen.
        {J}
        zscale/zsize : float or str
            Set z-axis scaling or z-axis size.
        {R}
        straight_line : bool or str
            ``[m|p|x|y]``.
            By default, geographic line segments are drawn as great circle
            arcs. To draw them as straight lines, use *straight_line*.
            Alternatively, add **m** to draw the line by first following a
            meridian, then a parallel. Or append **p** to start following a
            parallel, then a meridian. (This can be practical to draw a line
            along parallels, for example). For Cartesian data, points are
            simply connected, unless you append **x** or **y** to draw
            stair-case curves that whose first move is along *x* or *y*,
            respectively. **Note**: The **straight_line** option requires
            constant *z*-coordinates.
        {B}
        {CPT}
        offset : str
            ``dx/dy[/dz]``.
            Offset the plot symbol or line locations by the given amounts
            *dx/dy*[*dz*] [Default is no offset].
        {G}
        intensity : float or bool
            Provide an *intens* value (nominally in the -1 to +1 range) to
            modulate the fill color by simulating illumination [None]. If
            using ``intensity=True``, we will instead read *intens* from the
            first data column after the symbol parameters (if given).
        close : str
            ``[+b|d|D][+xl|r|x0][+yl|r|y0][+ppen]``.
            Force closed polygons. Full documentation is at
            :gmt-docs:`plot3d.html#l`.
        no_clip : bool or str
            ``[c|r]``.
            Do NOT clip symbols that fall outside map border [Default plots
            points whose coordinates are strictly inside the map border only].
            The option does not apply to lines and polygons which are always
            clipped to the map region. For periodic (360-longitude) maps we
            must plot all symbols twice in case they are clipped by the
            repeating boundary. ``no_clip=True`` will turn off clipping and not
            plot repeating symbols. Use ``no_clip="r"`` to turn off clipping
            but retain the plotting of such repeating symbols, or use
            ``no_clip="c"`` to retain clipping but turn off plotting of
            repeating symbols.
        no_sort : bool
            Turn off the automatic sorting of items based on their distance
            from the viewer. The default is to sort the items so that items in
            the foreground are plotted after items in the background.
        style : str
            Plot symbols. Full documentation is at :gmt-docs:`plot3d.html#s`.
        {U}
        {V}
        {W}
        {XY}
        zvalue : str
            ``value|file``.
            Instead of specifying a symbol or polygon fill and outline color
            via **color** and **pen**, give both a *value* via **zvalue** and a
            color lookup table via **cmap**.  Alternatively, give the name of a
            *file* with one z-value (read from the last column) for each
            polygon in the input data. To apply it to the fill color, use
            ``color='+z'``. To apply it to the pen color, append **+z** to
            **pen**.
        label : str
            Add a legend entry for the symbol or line being plotted.
        {p}
        {t}
            *transparency* can also be a 1d array to set varying transparency
            for symbols.
        """
        kwargs = self._preprocess(**kwargs)

        kind = data_kind(data, x, y, z)

        extra_arrays = []
        if "S" in kwargs and kwargs["S"][0] in "vV" and direction is not None:
            extra_arrays.extend(direction)
        if "G" in kwargs and not isinstance(kwargs["G"], str):
            if kind != "vectors":
                raise GMTInvalidInput(
                    "Can't use arrays for color if data is matrix or file."
                )
            extra_arrays.append(kwargs["G"])
            del kwargs["G"]
        if sizes is not None:
            if kind != "vectors":
                raise GMTInvalidInput(
                    "Can't use arrays for sizes if data is matrix or file."
                )
            extra_arrays.append(sizes)

        if "t" in kwargs and is_nonstr_iter(kwargs["t"]):
            extra_arrays.append(kwargs["t"])
            kwargs["t"] = ""

        with Session() as lib:
            # Choose how data will be passed in to the module
            if kind == "file":
                file_context = dummy_context(data)
            elif kind == "matrix":
                file_context = lib.virtualfile_from_matrix(data)
            elif kind == "vectors":
                file_context = lib.virtualfile_from_vectors(
                    np.atleast_1d(x), np.atleast_1d(y), np.atleast_1d(z), *extra_arrays
                )

            with file_context as fname:
                arg_str = " ".join([fname, build_arg_string(kwargs)])
                lib.call_module("plot3d", arg_str)

    @fmt_docstring
    @use_alias(
        R="region",
        J="projection",
        B="frame",
        S="skip",
        G="label_placement",
        W="pen",
        L="triangular_mesh_pen",
        N="no_clip",
        i="columns",
        l="label",
        C="levels",
        V="verbose",
        X="xshift",
        Y="yshift",
        p="perspective",
        t="transparency",
    )
    @kwargs_to_strings(R="sequence", i="sequence_comma", p="sequence")
    def contour(self, x=None, y=None, z=None, data=None, **kwargs):
        """
        Contour table data by direct triangulation.

        Takes a matrix, (x,y,z) pairs, or a file name as input and plots lines,
        polygons, or symbols at those locations on a map.

        Must provide either *data* or *x*, *y*, and *z*.

        [TODO: Insert more documentation]

        Full option list at :gmt-docs:`contour.html`

        {aliases}

        Parameters
        ----------
        x/y/z : 1d arrays
            Arrays of x and y coordinates and values z of the data points.
        data : str or 2d array
            Either a data file name or a 2d numpy array with the tabular data.
        {J}
        {R}
        A : bool or str
            ``'[m|p|x|y]'``
            By default, geographic line segments are drawn as great circle
            arcs. To draw them as straight lines, use *A*.
        {B}
        levels : str
            Contour file or level(s)
        D : str
            Dump contour coordinates
        E : str
            Network information
        label_placement : str
            Placement of labels
        I : bool
            Color the triangles using CPT
        triangular_mesh_pen : str
            Pen to draw the underlying triangulation (default none)
        no_clip : bool
            Do NOT clip contours or image at the boundaries [Default will clip
            to fit inside region].
        Q : float or str
            Do not draw contours with less than cut number of points.
            ``'[cut[unit]][+z]'``
        skip : bool or str
            Skip input points outside region ``'[p|t]'``
        {W}
        label : str
            Add a legend entry for the contour being plotted. Normally, the
            annotated contour is selected for the legend. You can select the
            regular contour instead, or both of them, by considering the label
            to be of the format [*annotcontlabel*][/*contlabel*]. If either
            label contains a slash (/) character then use ``|`` as the
            separator for the two labels instead.
        {V}
        {XY}
        {p}
        {t}
        """
        kwargs = self._preprocess(**kwargs)

        kind = data_kind(data, x, y, z)
        if kind == "vectors" and z is None:
            raise GMTInvalidInput("Must provided both x, y, and z.")

        with Session() as lib:
            # Choose how data will be passed in to the module
            if kind == "file":
                file_context = dummy_context(data)
            elif kind == "matrix":
                file_context = lib.virtualfile_from_matrix(data)
            elif kind == "vectors":
                file_context = lib.virtualfile_from_vectors(x, y, z)

            with file_context as fname:
                arg_str = " ".join([fname, build_arg_string(kwargs)])
                lib.call_module("contour", arg_str)

    @fmt_docstring
    @use_alias(
        R="region",
        J="projection",
        Jz="zscale",
        JZ="zsize",
        B="frame",
        L="map_scale",
        Td="rose",
        Tm="compass",
        U="timestamp",
        V="verbose",
        X="xshift",
        Y="yshift",
        p="perspective",
        t="transparency",
    )
    @kwargs_to_strings(R="sequence", p="sequence")
    def basemap(self, **kwargs):
        """
        Plot base maps and frames for the figure.

        Creates a basic or fancy basemap with axes, fill, and titles. Several
        map projections are available, and the user may specify separate
        tick-mark intervals for boundary annotation, ticking, and [optionally]
        gridlines. A simple map scale or directional rose may also be plotted.

        At least one of the options *frame*, *map_scale*, *rose* or *compass*
        must be specified.

        Full option list at :gmt-docs:`basemap.html`

        {aliases}

        Parameters
        ----------
        {J}
        zscale/zsize : float or str
            Set z-axis scaling or z-axis size.
        {R}
        {B}
        map_scale : str
            ``'[g|j|J|n|x]refpoint'``
            Draws a simple map scale centered on the reference point specified.
        rose : str
            Draws a map directional rose on the map at the location defined by
            the reference and anchor points.
        compass : str
            Draws a map magnetic rose on the map at the location defined by the
            reference and anchor points
        {U}
        {V}
        {XY}
        {p}
        {t}
        """
        kwargs = self._preprocess(**kwargs)
        if not args_in_kwargs(args=["B", "L", "Td", "Tm"], kwargs=kwargs):
            raise GMTInvalidInput(
                "At least one of frame, map_scale, compass, or rose must be specified."
            )
        with Session() as lib:
            lib.call_module("basemap", build_arg_string(kwargs))

    @fmt_docstring
    @use_alias(
        R="region",
        J="projection",
        D="position",
        F="box",
        S="style",
        U="timestamp",
        V="verbose",
        X="xshift",
        Y="yshift",
        t="transparency",
    )
    @kwargs_to_strings(R="sequence", p="sequence")
    def logo(self, **kwargs):
        """
        Plot the GMT logo.

        By default, the GMT logo is 2 inches wide and 1 inch high and
        will be positioned relative to the current plot origin.
        Use various options to change this and to place a transparent or
        opaque rectangular map panel behind the GMT logo.

        Full option list at :gmt-docs:`gmtlogo.html`.

        {aliases}

        Parameters
        ----------
        {J}
        {R}
        position : str
            ``'[g|j|J|n|x]refpoint+wwidth[+jjustify][+odx[/dy]]'``.
            Sets reference point on the map for the image.
        box : bool or str
            Without further options, draws a rectangular border around the
            GMT logo.
        style : str
            ``l|n|u``.
            Control what is written beneath the map portion of the logo.

            - **l** to plot the text label "The Generic Mapping Tools"
              [Default]
            - **n** to skip the label placement
            - **u** to place the URL to the GMT site
        {U}
        {V}
        {XY}
        {t}
        """
        kwargs = self._preprocess(**kwargs)
        with Session() as lib:
            lib.call_module("logo", build_arg_string(kwargs))

    @fmt_docstring
    @use_alias(
        R="region",
        J="projection",
        D="position",
        F="box",
        M="monochrome",
        V="verbose",
        X="xshift",
        Y="yshift",
        p="perspective",
        t="transparency",
    )
    @kwargs_to_strings(R="sequence", p="sequence")
    def image(self, imagefile, **kwargs):
        """
        Place images or EPS files on maps.

        Reads an Encapsulated PostScript file or a raster image file and plots
        it on a map.

        Full option list at :gmt-docs:`image.html`

        {aliases}

        Parameters
        ----------
        imagefile : str
            This must be an Encapsulated PostScript (EPS) file or a raster
            image. An EPS file must contain an appropriate BoundingBox. A
            raster file can have a depth of 1, 8, 24, or 32 bits and is read
            via GDAL. Note: If GDAL was not configured during GMT installation
            then only EPS files are supported.
        {J}
        {R}
        position : str
            ``'[g|j|J|n|x]refpoint+rdpi+w[-]width[/height][+jjustify]
            [+nnx[/ny]][+odx[/dy]]'`` Sets reference point on the map for the
            image.
        box : bool or str
            ``'[+cclearances][+gfill][+i[[gap/]pen]][+p[pen]][+r[radius]]
            [+s[[dx/dy/][shade]]]'`` Without further options, draws a
            rectangular border around the image using **MAP_FRAME_PEN**.
        monochrome : bool
            Convert color image to monochrome grayshades using the (television)
            YIQ-transformation.
        {V}
        {XY}
        {p}
        {t}
        """
        kwargs = self._preprocess(**kwargs)
        with Session() as lib:
            arg_str = " ".join([imagefile, build_arg_string(kwargs)])
            lib.call_module("image", arg_str)

    @fmt_docstring
    @use_alias(
        R="region",
        J="projection",
        D="position",
        F="box",
        V="verbose",
        X="xshift",
        Y="yshift",
        p="perspective",
        t="transparency",
    )
    @kwargs_to_strings(R="sequence", p="sequence")
    def legend(self, spec=None, position="JTR+jTR+o0.2c", box="+gwhite+p1p", **kwargs):
        """
        Plot legends on maps.

        Makes legends that can be overlaid on maps. Reads specific
        legend-related information from an input file, or automatically creates
        legend entries from plotted symbols that have labels. Unless otherwise
        noted, annotations will be made using the primary annotation font and
        size in effect (i.e., FONT_ANNOT_PRIMARY).

        Full option list at :gmt-docs:`legend.html`

        {aliases}

        Parameters
        ----------
        spec : None or str
            Either None (default) for using the automatically generated legend
            specification file, or a filename pointing to the legend
            specification file.
        {J}
        {R}
        position : str
            ``'[g|j|J|n|x]refpoint+wwidth[/height][+jjustify][+lspacing]
            [+odx[/dy]]'`` Defines the reference point on the map for the
            legend. By default, uses 'JTR+jTR+o0.2c' which places the legend at
            the top-right corner inside the map frame, with a 0.2 cm offset.
        box : bool or str
            ``'[+cclearances][+gfill][+i[[gap/]pen]][+p[pen]][+r[radius]]
            [+s[[dx/dy/][shade]]]'`` Without further options, draws a
            rectangular border around the legend using **MAP_FRAME_PEN**. By
            default, uses '+gwhite+p1p' which draws a box around the legend
            using a 1 point black pen and adds a white background.
        {V}
        {XY}
        {p}
        {t}
        """
        kwargs = self._preprocess(**kwargs)

        if "D" not in kwargs:
            kwargs["D"] = position

            if "F" not in kwargs:
                kwargs["F"] = box

        with Session() as lib:
            if spec is None:
                specfile = ""
            elif data_kind(spec) == "file":
                specfile = spec
            else:
                raise GMTInvalidInput("Unrecognized data type: {}".format(type(spec)))
            arg_str = " ".join([specfile, build_arg_string(kwargs)])
            lib.call_module("legend", arg_str)

    @fmt_docstring
    @use_alias(
        R="region",
        J="projection",
        B="frame",
        C="clearance",
        D="offset",
        G="fill",
        N="no_clip",
        V="verbose",
        W="pen",
        X="xshift",
        Y="yshift",
        p="perspective",
        t="transparency",
    )
    @kwargs_to_strings(
        R="sequence",
        textfiles="sequence_space",
        angle="sequence_comma",
        font="sequence_comma",
        justify="sequence_comma",
        p="sequence",
    )
    def text(
        self,
        textfiles=None,
        x=None,
        y=None,
        position=None,
        text=None,
        angle=None,
        font=None,
        justify=None,
        **kwargs,
    ):
        """
        Plot or typeset text strings of variable size, font type, and
        orientation.

        Must provide at least one of the following combinations as input:

        - *textfiles*
        - *x*, *y*, and *text*
        - *position* and *text*

        Full option list at :gmt-docs:`text.html`

        {aliases}

        Parameters
        ----------
        textfiles : str or list
            A text data file name, or a list of filenames containing 1 or more
            records with (x, y[, angle, font, justify], text).
        x/y : float or 1d arrays
            The x and y coordinates, or an array of x and y coordinates to plot
            the text
        position : str
            Sets reference point on the map for the text by using x,y
            coordinates extracted from *region* instead of providing them
            through *x* and *y*. Specify with a two letter (order independent)
            code, chosen from:

            * Horizontal: L(eft), C(entre), R(ight)
            * Vertical: T(op), M(iddle), B(ottom)

            For example, position="TL" plots the text at the Upper Left corner
            of the map.
        text : str or 1d array
            The text string, or an array of strings to plot on the figure
        angle: int, float, str or bool
            Set the angle measured in degrees counter-clockwise from
            horizontal. E.g. 30 sets the text at 30 degrees. If no angle is
            explicitly given (i.e. angle=True) then the input textfile(s) must
            have this as a column.
        font : str or bool
            Set the font specification with format "size,font,color" where size
            is text size in points, font is the font to use, and color sets the
            font color. E.g. "12p,Helvetica-Bold,red" selects a 12p red
            Helvetica-Bold font. If no font info is explicitly given (i.e.
            font=True), then the input textfile(s) must have this information
            in one of its columns.
        justify : str or bool
            Set the alignment which refers to the part of the text string that
            will be mapped onto the (x,y) point. Choose a 2 character
            combination of L, C, R (for left, center, or right) and T, M, B for
            top, middle, or bottom. E.g., BL for lower left. If no
            justification is explicitly given (i.e. justify=True), then the
            input textfile(s) must have this as a column.
        {J}
        {R}
        clearance : str
            ``[dx/dy][+to|O|c|C]``
            Adjust the clearance between the text and the surrounding box
            [15%]. Only used if *pen* or *fill* are specified. Append the unit
            you want ('c' for cm, 'i' for inch, or 'p' for point; if not given
            we consult 'PROJ_LENGTH_UNIT') or '%' for a percentage of the
            font size. Optionally, use modifier '+t' to set the shape of the
            textbox when using *fill* and/or *pen*. Append lower case 'o' to
            get a straight rectangle [Default]. Append upper case 'O' to get a
            rounded rectangle. In paragraph mode (*paragraph*) you can also
            append lower case 'c' to get a concave rectangle or append upper
            case 'C' to get a convex rectangle.
        fill : str
            Sets the shade or color used for filling the text box [Default is
            no fill].
        offset : str
            ``[j|J]dx[/dy][+v[pen]]``
            Offsets the text from the projected (x,y) point by dx,dy [0/0]. If
            dy is not specified then it is set equal to dx. Use offset='j' to
            offset the text away from the point instead (i.e., the text
            justification will determine the direction of the shift). Using
            offset='J' will shorten diagonal offsets at corners by sqrt(2).
            Optionally, append '+v' which will draw a line from the original
            point to the shifted point; append a pen to change the attributes
            for this line.
        pen : str
            Sets the pen used to draw a rectangle around the text string
            (see *clearance*) [Default is width = default, color = black,
            style = solid].
        no_clip : bool
            Do NOT clip text at map boundaries [Default is False, i.e. will
            clip].
        {V}
        {XY}
        {p}
        {t}
        """

        # pylint: disable=too-many-locals
        # pylint: disable=too-many-branches

        kwargs = self._preprocess(**kwargs)

        # Ensure inputs are either textfiles, x/y/text, or position/text
        if position is None:
            kind = data_kind(textfiles, x, y, text)
        else:
            if x is not None or y is not None:
                raise GMTInvalidInput(
                    "Provide either position only, or x/y pairs, not both"
                )
            kind = "vectors"

        if kind == "vectors" and text is None:
            raise GMTInvalidInput("Must provide text with x/y pairs or position")

        # Build the `-F` argument in gmt text.
        if "F" not in kwargs.keys() and (
            (
                position is not None
                or angle is not None
                or font is not None
                or justify is not None
            )
        ):
            kwargs.update({"F": ""})
        if angle is not None and isinstance(angle, (int, float, str)):
            kwargs["F"] += f"+a{str(angle)}"
        if font is not None and isinstance(font, str):
            kwargs["F"] += f"+f{font}"
        if justify is not None and isinstance(justify, str):
            kwargs["F"] += f"+j{justify}"
        if position is not None and isinstance(position, str):
            kwargs["F"] += f'+c{position}+t"{text}"'

        extra_arrays = []
        # If an array of transparency is given, GMT will read it from
        # the last numerical column per data record.
        if "t" in kwargs and is_nonstr_iter(kwargs["t"]):
            extra_arrays.append(kwargs["t"])
            kwargs["t"] = ""

        with Session() as lib:
            file_context = dummy_context(textfiles) if kind == "file" else ""
            if kind == "vectors":
                if position is not None:
                    file_context = dummy_context("")
                else:
                    file_context = lib.virtualfile_from_vectors(
                        np.atleast_1d(x),
                        np.atleast_1d(y),
                        *extra_arrays,
                        # text must be in str type, see issue #706
                        np.atleast_1d(text).astype(str),
                    )
            with file_context as fname:
                arg_str = " ".join([fname, build_arg_string(kwargs)])
                lib.call_module("text", arg_str)

<<<<<<< HEAD
    @fmt_docstring
    @use_alias(
        R="region",
        J="projection",
        B="frame",
        C="offset",
        N="no_clip",
        V="verbose",
        X="xshift",
        Y="yshift",
        p="perspective",
        t="transparency",
    )
    @kwargs_to_strings(R="sequence", p="sequence")
    def meca(
        self,
        spec,
        scale,
        longitude=None,
        latitude=None,
        depth=None,
        convention=None,
        component="full",
        plot_longitude=None,
        plot_latitude=None,
        **kwargs,
    ):
        """
        Plot focal mechanisms.

        Full option list at :gmt-docs:`supplements/seis/meca.html`

        Note
        ----
            Currently, labeling of beachballs with text strings is only
            supported via providing a file to `spec` as input.

        {aliases}

        Parameters
        ----------
        spec: dict, 1D array, 2D array, pd.DataFrame, or str
            Either a filename containing focal mechanism parameters as columns,
            a 1- or 2-D array with the same, or a dictionary. If a filename or
            array, `convention` is required so we know how to interpret the
            columns/entries. If a dictionary, the following combinations of
            keys are supported; these determine the convention. Dictionary
            may contain values for a single focal mechanism or lists of
            values for many focal mechanisms. A Pandas DataFrame may
            optionally contain columns latitude, longitude, depth,
            plot_longitude,
            and/or plot_latitude instead of passing them to the meca method.

            - ``"aki"`` — *strike, dip, rake, magnitude*
            - ``"gcmt"`` — *strike1, dip1, rake1, strike2, dip2, rake2,
              mantissa, exponent*
            - ``"mt"`` — *mrr, mtt, mff, mrt, mrf, mtf, exponent*
            - ``"partial"`` — *strike1, dip1, strike2, fault_type, magnitude*
            - ``"principal_axis"`` — *t_exponent, t_azimuth, t_plunge,
              n_exponent, n_azimuth, n_plunge, p_exponent, p_azimuth, p_plunge,
              exponent*

        scale: str
            Adjusts the scaling of the radius of the beachball, which is
            proportional to the magnitude. Scale defines the size for
            magnitude = 5 (i.e. scalar seismic moment M0 = 4.0E23 dynes-cm)
        longitude: int, float, list, or 1d numpy array
            Longitude(s) of event location. Ignored if `spec` is not a
            dictionary. List must be the length of the number of events.
            Ignored if `spec` is a DataFrame and contains a 'longitude' column.
        latitude: int, float, list, or 1d numpy array
            Latitude(s) of event location. Ignored if `spec` is not a
            dictionary. List must be the length of the number of events.
            Ignored if `spec` is a DataFrame and contains a 'latitude' column.
        depth: int, float, list, or 1d numpy array
            Depth(s) of event location in kilometers. Ignored if `spec` is
            not a dictionary. List must be the length of the number of events.
            Ignored if `spec` is a DataFrame and contains a 'depth' column.
        convention: str
            ``"aki"`` (Aki & Richards), ``"gcmt"`` (global CMT), ``"mt"``
            (seismic moment tensor), ``"partial"`` (partial focal mechanism),
            or ``"principal_axis"`` (principal axis). Ignored if `spec` is a
            dictionary or dataframe.
        component: str
            The component of the seismic moment tensor to plot. ``"full"`` (the
            full seismic moment tensor), ``"dc"`` (the closest double couple
            with zero trace and zero determinant), ``"deviatoric"`` (zero
            trace)
        plot_longitude: int, float, list, or 1d numpy array
            Longitude(s) at which to place beachball, only used if `spec` is a
            dictionary. List must be the length of the number of events.
            Ignored if `spec` is a DataFrame and contains a 'plot_longitude'
            column.
        plot_latitude: int, float, list, or 1d numpy array
            Latitude(s) at which to place beachball, only used if `spec` is a
            dictionary. List must be the length of the number of events.
            Ignored if `spec` is a DataFrame and contains a 'plot_latitude'
            column.
        offset: bool or str
            Offsets beachballs to the longitude, latitude specified in
            the last two columns of the input file or array,
            or by `plot_longitude` and `plot_latitude` if provided. A small
            circle is plotted at the initial location and a line connects
            the beachball to the circle. Specify pen and optionally append
            ``+ssize`` to change the line style and/or size of the circle.
        no_clip : bool
            Does NOT skip symbols that fall outside frame boundary specified by
            *region* [Default is False, i.e. plot symbols inside map frame
            only].
        {J}
        {R}
        {B}
        {V}
        {XY}
        {p}
        {t}
        """

        # pylint warnings that need to be fixed
        # pylint: disable=too-many-locals
        # pylint: disable=too-many-nested-blocks
        # pylint: disable=too-many-branches
        # pylint: disable=no-self-use
        # pylint: disable=too-many-statements

        def set_pointer(data_pointers, spec):
            """
            Set optional parameter pointers based on DataFrame or dict, if
            those parameters are present in the DataFrame or dict.
            """
            for param in list(data_pointers.keys()):
                if param in spec:
                    # set pointer based on param name
                    data_pointers[param] = spec[param]

        def update_pointers(data_pointers):
            """
            Updates variables based on the location of data, as the following
            data can be passed as parameters or it can be contained in `spec`.
            """
            # update all pointers
            longitude = data_pointers["longitude"]
            latitude = data_pointers["latitude"]
            depth = data_pointers["depth"]
            plot_longitude = data_pointers["plot_longitude"]
            plot_latitude = data_pointers["plot_latitude"]
            return (longitude, latitude, depth, plot_longitude, plot_latitude)

        # Check the spec and parse the data according to the specified
        # convention
        if isinstance(spec, (dict, pd.DataFrame)):
            # dicts and DataFrames are handed similarly but not identically
            if (
                longitude is None or latitude is None or depth is None
            ) and not isinstance(spec, (dict, pd.DataFrame)):
                raise GMTError("Location not fully specified.")

            param_conventions = {
                "AKI": ["strike", "dip", "rake", "magnitude"],
                "GCMT": ["strike1", "dip1", "dip2", "rake2", "mantissa", "exponent"],
                "MT": ["mrr", "mtt", "mff", "mrt", "mrf", "mtf", "exponent"],
                "PARTIAL": ["strike1", "dip1", "strike2", "fault_type", "magnitude"],
                "PRINCIPAL_AXIS": [
                    "t_exponent",
                    "t_azimuth",
                    "t_plunge",
                    "n_exponent",
                    "n_azimuth",
                    "n_plunge",
                    "p_exponent",
                    "p_azimuth",
                    "p_plunge",
                    "exponent",
                ],
            }

            # to keep track of where optional parameters exist
            data_pointers = {
                "longitude": longitude,
                "latitude": latitude,
                "depth": depth,
                "plot_longitude": plot_longitude,
                "plot_latitude": plot_latitude,
            }

            # make a DataFrame copy to check convention if it contains
            # other parameters
            if isinstance(spec, (dict, pd.DataFrame)):
                # check if a copy is necessary
                copy = False
                drop_list = []
                for pointer in data_pointers:
                    if pointer in spec:
                        copy = True
                        drop_list.append(pointer)
                if copy:
                    spec_conv = spec.copy()
                    # delete optional parameters from copy for convention check
                    for item in drop_list:
                        del spec_conv[item]
                else:
                    spec_conv = spec

            # set convention and focal parameters based on spec convention
            convention_assigned = False
            for conv in param_conventions:
                if set(spec_conv.keys()) == set(param_conventions[conv]):
                    convention = conv.lower()
                    foc_params = param_conventions[conv]
                    convention_assigned = True
                    break
            if not convention_assigned:
                raise GMTError(
                    "Parameters in spec dictionary do not match known " "conventions."
                )

            # create a dict type pointer for easier to read code
            if isinstance(spec, dict):
                dict_type_pointer = list(spec.values())[0]
            elif isinstance(spec, pd.DataFrame):
                # use df.values as pointer for DataFrame behavior
                dict_type_pointer = spec.values

            # assemble the 1D array for the case of floats and ints as values
            if isinstance(dict_type_pointer, (int, float)):
                # update pointers
                set_pointer(data_pointers, spec)
                # look for optional parameters in the right place
                (
                    longitude,
                    latitude,
                    depth,
                    plot_longitude,
                    plot_latitude,
                ) = update_pointers(data_pointers)

                # Construct the array (order matters)
                spec = [longitude, latitude, depth] + [spec[key] for key in foc_params]

                # Add in plotting options, if given, otherwise add 0s
                for arg in plot_longitude, plot_latitude:
                    if arg is None:
                        spec.append(0)
                    else:
                        if "C" not in kwargs:
                            kwargs["C"] = True
                        spec.append(arg)

            # or assemble the 2D array for the case of lists as values
            elif isinstance(dict_type_pointer, list):
                # update pointers
                set_pointer(data_pointers, spec)
                # look for optional parameters in the right place
                (
                    longitude,
                    latitude,
                    depth,
                    plot_longitude,
                    plot_latitude,
                ) = update_pointers(data_pointers)

                # before constructing the 2D array lets check that each key
                # of the dict has the same quantity of values to avoid bugs
                list_length = len(list(spec.values())[0])
                for value in list(spec.values()):
                    if len(value) != list_length:
                        raise GMTError(
                            "Unequal number of focal mechanism "
                            "parameters supplied in 'spec'."
                        )
                    # lets also check the inputs for longitude, latitude,
                    # and depth if it is a list or array
                    if (
                        isinstance(longitude, (list, np.ndarray))
                        or isinstance(latitude, (list, np.ndarray))
                        or isinstance(depth, (list, np.ndarray))
                    ):
                        if (len(longitude) != len(latitude)) or (
                            len(longitude) != len(depth)
                        ):
                            raise GMTError(
                                "Unequal number of focal mechanism "
                                "locations supplied."
                            )

                # values are ok, so build the 2D array
                spec_array = []
                for index in range(list_length):
                    # Construct the array one row at a time (note that order
                    # matters here, hence the list comprehension!)
                    row = [longitude[index], latitude[index], depth[index]] + [
                        spec[key][index] for key in foc_params
                    ]

                    # Add in plotting options, if given, otherwise add 0s as
                    # required by GMT
                    for arg in plot_longitude, plot_latitude:
                        if arg is None:
                            row.append(0)
                        else:
                            if "C" not in kwargs:
                                kwargs["C"] = True
                            row.append(arg[index])
                    spec_array.append(row)
                spec = spec_array

            # or assemble the array for the case of pd.DataFrames
            elif isinstance(dict_type_pointer, np.ndarray):
                # update pointers
                set_pointer(data_pointers, spec)
                # look for optional parameters in the right place
                (
                    longitude,
                    latitude,
                    depth,
                    plot_longitude,
                    plot_latitude,
                ) = update_pointers(data_pointers)

                # lets also check the inputs for longitude, latitude, and depth
                # just in case the user entered different length lists
                if (
                    isinstance(longitude, (list, np.ndarray))
                    or isinstance(latitude, (list, np.ndarray))
                    or isinstance(depth, (list, np.ndarray))
                ):
                    if (len(longitude) != len(latitude)) or (
                        len(longitude) != len(depth)
                    ):
                        raise GMTError(
                            "Unequal number of focal mechanism locations supplied."
                        )

                # values are ok, so build the 2D array in the correct order
                spec_array = []
                for index in range(len(spec)):
                    # Construct the array one row at a time (note that order
                    # matters here, hence the list comprehension!)
                    row = [longitude[index], latitude[index], depth[index]] + [
                        spec[key][index] for key in foc_params
                    ]

                    # Add in plotting options, if given, otherwise add 0s as
                    # required by GMT
                    for arg in plot_longitude, plot_latitude:
                        if arg is None:
                            row.append(0)
                        else:
                            if "C" not in kwargs:
                                kwargs["C"] = True
                            row.append(arg[index])
                    spec_array.append(row)
                spec = spec_array

            else:
                raise GMTError(
                    "Parameter 'spec' contains values of an unsupported type."
                )

        # Add condition and scale to kwargs
        if convention == "aki":
            data_format = "a"
        elif convention == "gcmt":
            data_format = "c"
        elif convention == "mt":
            # Check which component of mechanism the user wants plotted
            if component == "deviatoric":
                data_format = "z"
            elif component == "dc":
                data_format = "d"
            else:  # component == 'full'
                data_format = "m"
        elif convention == "partial":
            data_format = "p"
        elif convention == "principal_axis":
            # Check which component of mechanism the user wants plotted
            if component == "deviatoric":
                data_format = "t"
            elif component == "dc":
                data_format = "y"
            else:  # component == 'full'
                data_format = "x"
        # Support old-school GMT format options
        elif convention in ["a", "c", "m", "d", "z", "p", "x", "y", "t"]:
            data_format = convention
        else:
            raise GMTError("Convention not recognized.")

        # Assemble -S flag
        kwargs["S"] = data_format + scale

        kind = data_kind(spec)
        with Session() as lib:
            if kind == "matrix":
                file_context = lib.virtualfile_from_matrix(np.atleast_2d(spec))
            elif kind == "file":
                file_context = dummy_context(spec)
            else:
                raise GMTInvalidInput("Unrecognized data type: {}".format(type(spec)))
            with file_context as fname:
                arg_str = " ".join([fname, build_arg_string(kwargs)])
                lib.call_module("meca", arg_str)

    @fmt_docstring
    @use_alias(
        R="region",
        J="projection",
        G="fill",
        B="frame",
        Td="day_night",
        Tc="civil_twilight",
        Tn="nautical_twilight",
        Ta="astronomical_twilight",
        W="pen",
        U="timestamp",
        V="verbose",
        X="xshift",
        Y="yshift",
        p="perspective",
    )
    @kwargs_to_strings(R="sequence", p="sequence")
    def solar(self, **kwargs):
        r"""
        A plotting function the day-night terminator. Additionally, it can
        plot the terminators for civil twilight, nautical twilight, and
        astronomical twilight.

        {aliases}

        Parameters
        ----------
        {R}
        {J}
        {B}
        fill : str
            *fill color*\ [**@**\ *transparency*]
            The fill color for the night-area plotted. The optional
            transparency parameter can be appended after the color
            using **@** after the color.
        day_night : bool or str
            [**+d**\ *date*\ ]
            Plots the day/night terminator. If the argument is ``True``, the
            current day-night terminator is plotted. Optionally, **+d** can be
            added, along with the date and time, to see the day/night
            terminator at a specific time. The date is added in ISO format,
            e.g. 12:15 UTC on April 25, 2000 is ``2000-04-25T12:15:00``.
        civil_twilight" : bool or str
            [**+d**\ *date*\ ]
            Plots the civil twilight terminator. If the argument is
            ``True``, the current civil twilight terminator is plotted.
            Optionally, **+d** can be added, along with the date and time, to
            see the day/night terminator at a specific time. The date is added
            in ISO format,
            e.g. 12:15 UTC on April 25, 2000 is ``2000-04-25T12:15:00``.
        nautical_twilight : bool or str
            [**+d**\ *date*\ ]
            Plots the nautical twilight terminator. If the argument is
            ``True``, the current nautical twilight terminator is plotted.
            Optionally, **+d** can be added, along with the date and time, to
            see the day/night terminator at a specific time. The date is added
            in ISO format,
            e.g. 12:15 UTC on April 25, 2000 is ``2000-04-25T12:15:00``.
        astronomical_twilight : bool or str
            [**+d**\ *date*\ ]
            Plots the astronomical twilight terminator. If the argument is
            ``True``, the current astronomical twilight terminator is
            plotted. Optionally, **+d** can be added, along with the date and
            time, to see the day/night terminator at a specific time. The date
            is added in ISO format,
            e.g. 12:15 UTC on April 25, 2000 is ``2000-04-25T12:15:00``.
        pen : str
            Set pen attributes for lines or the outline of symbols
            [Defaults: width = default, color = black, style = solid].
        {XY}
        {p}
        {U}
        {V}
        """
        kwargs = self._preprocess(**kwargs)
        with Session() as lib:
            lib.call_module("solar", build_arg_string(kwargs))
=======
    # GMT Supplementary modules
    from pygmt.src import meca  # pylint: disable=import-outside-toplevel
>>>>>>> 23454867
<|MERGE_RESOLUTION|>--- conflicted
+++ resolved
@@ -1642,410 +1642,6 @@
                 arg_str = " ".join([fname, build_arg_string(kwargs)])
                 lib.call_module("text", arg_str)
 
-<<<<<<< HEAD
-    @fmt_docstring
-    @use_alias(
-        R="region",
-        J="projection",
-        B="frame",
-        C="offset",
-        N="no_clip",
-        V="verbose",
-        X="xshift",
-        Y="yshift",
-        p="perspective",
-        t="transparency",
-    )
-    @kwargs_to_strings(R="sequence", p="sequence")
-    def meca(
-        self,
-        spec,
-        scale,
-        longitude=None,
-        latitude=None,
-        depth=None,
-        convention=None,
-        component="full",
-        plot_longitude=None,
-        plot_latitude=None,
-        **kwargs,
-    ):
-        """
-        Plot focal mechanisms.
-
-        Full option list at :gmt-docs:`supplements/seis/meca.html`
-
-        Note
-        ----
-            Currently, labeling of beachballs with text strings is only
-            supported via providing a file to `spec` as input.
-
-        {aliases}
-
-        Parameters
-        ----------
-        spec: dict, 1D array, 2D array, pd.DataFrame, or str
-            Either a filename containing focal mechanism parameters as columns,
-            a 1- or 2-D array with the same, or a dictionary. If a filename or
-            array, `convention` is required so we know how to interpret the
-            columns/entries. If a dictionary, the following combinations of
-            keys are supported; these determine the convention. Dictionary
-            may contain values for a single focal mechanism or lists of
-            values for many focal mechanisms. A Pandas DataFrame may
-            optionally contain columns latitude, longitude, depth,
-            plot_longitude,
-            and/or plot_latitude instead of passing them to the meca method.
-
-            - ``"aki"`` — *strike, dip, rake, magnitude*
-            - ``"gcmt"`` — *strike1, dip1, rake1, strike2, dip2, rake2,
-              mantissa, exponent*
-            - ``"mt"`` — *mrr, mtt, mff, mrt, mrf, mtf, exponent*
-            - ``"partial"`` — *strike1, dip1, strike2, fault_type, magnitude*
-            - ``"principal_axis"`` — *t_exponent, t_azimuth, t_plunge,
-              n_exponent, n_azimuth, n_plunge, p_exponent, p_azimuth, p_plunge,
-              exponent*
-
-        scale: str
-            Adjusts the scaling of the radius of the beachball, which is
-            proportional to the magnitude. Scale defines the size for
-            magnitude = 5 (i.e. scalar seismic moment M0 = 4.0E23 dynes-cm)
-        longitude: int, float, list, or 1d numpy array
-            Longitude(s) of event location. Ignored if `spec` is not a
-            dictionary. List must be the length of the number of events.
-            Ignored if `spec` is a DataFrame and contains a 'longitude' column.
-        latitude: int, float, list, or 1d numpy array
-            Latitude(s) of event location. Ignored if `spec` is not a
-            dictionary. List must be the length of the number of events.
-            Ignored if `spec` is a DataFrame and contains a 'latitude' column.
-        depth: int, float, list, or 1d numpy array
-            Depth(s) of event location in kilometers. Ignored if `spec` is
-            not a dictionary. List must be the length of the number of events.
-            Ignored if `spec` is a DataFrame and contains a 'depth' column.
-        convention: str
-            ``"aki"`` (Aki & Richards), ``"gcmt"`` (global CMT), ``"mt"``
-            (seismic moment tensor), ``"partial"`` (partial focal mechanism),
-            or ``"principal_axis"`` (principal axis). Ignored if `spec` is a
-            dictionary or dataframe.
-        component: str
-            The component of the seismic moment tensor to plot. ``"full"`` (the
-            full seismic moment tensor), ``"dc"`` (the closest double couple
-            with zero trace and zero determinant), ``"deviatoric"`` (zero
-            trace)
-        plot_longitude: int, float, list, or 1d numpy array
-            Longitude(s) at which to place beachball, only used if `spec` is a
-            dictionary. List must be the length of the number of events.
-            Ignored if `spec` is a DataFrame and contains a 'plot_longitude'
-            column.
-        plot_latitude: int, float, list, or 1d numpy array
-            Latitude(s) at which to place beachball, only used if `spec` is a
-            dictionary. List must be the length of the number of events.
-            Ignored if `spec` is a DataFrame and contains a 'plot_latitude'
-            column.
-        offset: bool or str
-            Offsets beachballs to the longitude, latitude specified in
-            the last two columns of the input file or array,
-            or by `plot_longitude` and `plot_latitude` if provided. A small
-            circle is plotted at the initial location and a line connects
-            the beachball to the circle. Specify pen and optionally append
-            ``+ssize`` to change the line style and/or size of the circle.
-        no_clip : bool
-            Does NOT skip symbols that fall outside frame boundary specified by
-            *region* [Default is False, i.e. plot symbols inside map frame
-            only].
-        {J}
-        {R}
-        {B}
-        {V}
-        {XY}
-        {p}
-        {t}
-        """
-
-        # pylint warnings that need to be fixed
-        # pylint: disable=too-many-locals
-        # pylint: disable=too-many-nested-blocks
-        # pylint: disable=too-many-branches
-        # pylint: disable=no-self-use
-        # pylint: disable=too-many-statements
-
-        def set_pointer(data_pointers, spec):
-            """
-            Set optional parameter pointers based on DataFrame or dict, if
-            those parameters are present in the DataFrame or dict.
-            """
-            for param in list(data_pointers.keys()):
-                if param in spec:
-                    # set pointer based on param name
-                    data_pointers[param] = spec[param]
-
-        def update_pointers(data_pointers):
-            """
-            Updates variables based on the location of data, as the following
-            data can be passed as parameters or it can be contained in `spec`.
-            """
-            # update all pointers
-            longitude = data_pointers["longitude"]
-            latitude = data_pointers["latitude"]
-            depth = data_pointers["depth"]
-            plot_longitude = data_pointers["plot_longitude"]
-            plot_latitude = data_pointers["plot_latitude"]
-            return (longitude, latitude, depth, plot_longitude, plot_latitude)
-
-        # Check the spec and parse the data according to the specified
-        # convention
-        if isinstance(spec, (dict, pd.DataFrame)):
-            # dicts and DataFrames are handed similarly but not identically
-            if (
-                longitude is None or latitude is None or depth is None
-            ) and not isinstance(spec, (dict, pd.DataFrame)):
-                raise GMTError("Location not fully specified.")
-
-            param_conventions = {
-                "AKI": ["strike", "dip", "rake", "magnitude"],
-                "GCMT": ["strike1", "dip1", "dip2", "rake2", "mantissa", "exponent"],
-                "MT": ["mrr", "mtt", "mff", "mrt", "mrf", "mtf", "exponent"],
-                "PARTIAL": ["strike1", "dip1", "strike2", "fault_type", "magnitude"],
-                "PRINCIPAL_AXIS": [
-                    "t_exponent",
-                    "t_azimuth",
-                    "t_plunge",
-                    "n_exponent",
-                    "n_azimuth",
-                    "n_plunge",
-                    "p_exponent",
-                    "p_azimuth",
-                    "p_plunge",
-                    "exponent",
-                ],
-            }
-
-            # to keep track of where optional parameters exist
-            data_pointers = {
-                "longitude": longitude,
-                "latitude": latitude,
-                "depth": depth,
-                "plot_longitude": plot_longitude,
-                "plot_latitude": plot_latitude,
-            }
-
-            # make a DataFrame copy to check convention if it contains
-            # other parameters
-            if isinstance(spec, (dict, pd.DataFrame)):
-                # check if a copy is necessary
-                copy = False
-                drop_list = []
-                for pointer in data_pointers:
-                    if pointer in spec:
-                        copy = True
-                        drop_list.append(pointer)
-                if copy:
-                    spec_conv = spec.copy()
-                    # delete optional parameters from copy for convention check
-                    for item in drop_list:
-                        del spec_conv[item]
-                else:
-                    spec_conv = spec
-
-            # set convention and focal parameters based on spec convention
-            convention_assigned = False
-            for conv in param_conventions:
-                if set(spec_conv.keys()) == set(param_conventions[conv]):
-                    convention = conv.lower()
-                    foc_params = param_conventions[conv]
-                    convention_assigned = True
-                    break
-            if not convention_assigned:
-                raise GMTError(
-                    "Parameters in spec dictionary do not match known " "conventions."
-                )
-
-            # create a dict type pointer for easier to read code
-            if isinstance(spec, dict):
-                dict_type_pointer = list(spec.values())[0]
-            elif isinstance(spec, pd.DataFrame):
-                # use df.values as pointer for DataFrame behavior
-                dict_type_pointer = spec.values
-
-            # assemble the 1D array for the case of floats and ints as values
-            if isinstance(dict_type_pointer, (int, float)):
-                # update pointers
-                set_pointer(data_pointers, spec)
-                # look for optional parameters in the right place
-                (
-                    longitude,
-                    latitude,
-                    depth,
-                    plot_longitude,
-                    plot_latitude,
-                ) = update_pointers(data_pointers)
-
-                # Construct the array (order matters)
-                spec = [longitude, latitude, depth] + [spec[key] for key in foc_params]
-
-                # Add in plotting options, if given, otherwise add 0s
-                for arg in plot_longitude, plot_latitude:
-                    if arg is None:
-                        spec.append(0)
-                    else:
-                        if "C" not in kwargs:
-                            kwargs["C"] = True
-                        spec.append(arg)
-
-            # or assemble the 2D array for the case of lists as values
-            elif isinstance(dict_type_pointer, list):
-                # update pointers
-                set_pointer(data_pointers, spec)
-                # look for optional parameters in the right place
-                (
-                    longitude,
-                    latitude,
-                    depth,
-                    plot_longitude,
-                    plot_latitude,
-                ) = update_pointers(data_pointers)
-
-                # before constructing the 2D array lets check that each key
-                # of the dict has the same quantity of values to avoid bugs
-                list_length = len(list(spec.values())[0])
-                for value in list(spec.values()):
-                    if len(value) != list_length:
-                        raise GMTError(
-                            "Unequal number of focal mechanism "
-                            "parameters supplied in 'spec'."
-                        )
-                    # lets also check the inputs for longitude, latitude,
-                    # and depth if it is a list or array
-                    if (
-                        isinstance(longitude, (list, np.ndarray))
-                        or isinstance(latitude, (list, np.ndarray))
-                        or isinstance(depth, (list, np.ndarray))
-                    ):
-                        if (len(longitude) != len(latitude)) or (
-                            len(longitude) != len(depth)
-                        ):
-                            raise GMTError(
-                                "Unequal number of focal mechanism "
-                                "locations supplied."
-                            )
-
-                # values are ok, so build the 2D array
-                spec_array = []
-                for index in range(list_length):
-                    # Construct the array one row at a time (note that order
-                    # matters here, hence the list comprehension!)
-                    row = [longitude[index], latitude[index], depth[index]] + [
-                        spec[key][index] for key in foc_params
-                    ]
-
-                    # Add in plotting options, if given, otherwise add 0s as
-                    # required by GMT
-                    for arg in plot_longitude, plot_latitude:
-                        if arg is None:
-                            row.append(0)
-                        else:
-                            if "C" not in kwargs:
-                                kwargs["C"] = True
-                            row.append(arg[index])
-                    spec_array.append(row)
-                spec = spec_array
-
-            # or assemble the array for the case of pd.DataFrames
-            elif isinstance(dict_type_pointer, np.ndarray):
-                # update pointers
-                set_pointer(data_pointers, spec)
-                # look for optional parameters in the right place
-                (
-                    longitude,
-                    latitude,
-                    depth,
-                    plot_longitude,
-                    plot_latitude,
-                ) = update_pointers(data_pointers)
-
-                # lets also check the inputs for longitude, latitude, and depth
-                # just in case the user entered different length lists
-                if (
-                    isinstance(longitude, (list, np.ndarray))
-                    or isinstance(latitude, (list, np.ndarray))
-                    or isinstance(depth, (list, np.ndarray))
-                ):
-                    if (len(longitude) != len(latitude)) or (
-                        len(longitude) != len(depth)
-                    ):
-                        raise GMTError(
-                            "Unequal number of focal mechanism locations supplied."
-                        )
-
-                # values are ok, so build the 2D array in the correct order
-                spec_array = []
-                for index in range(len(spec)):
-                    # Construct the array one row at a time (note that order
-                    # matters here, hence the list comprehension!)
-                    row = [longitude[index], latitude[index], depth[index]] + [
-                        spec[key][index] for key in foc_params
-                    ]
-
-                    # Add in plotting options, if given, otherwise add 0s as
-                    # required by GMT
-                    for arg in plot_longitude, plot_latitude:
-                        if arg is None:
-                            row.append(0)
-                        else:
-                            if "C" not in kwargs:
-                                kwargs["C"] = True
-                            row.append(arg[index])
-                    spec_array.append(row)
-                spec = spec_array
-
-            else:
-                raise GMTError(
-                    "Parameter 'spec' contains values of an unsupported type."
-                )
-
-        # Add condition and scale to kwargs
-        if convention == "aki":
-            data_format = "a"
-        elif convention == "gcmt":
-            data_format = "c"
-        elif convention == "mt":
-            # Check which component of mechanism the user wants plotted
-            if component == "deviatoric":
-                data_format = "z"
-            elif component == "dc":
-                data_format = "d"
-            else:  # component == 'full'
-                data_format = "m"
-        elif convention == "partial":
-            data_format = "p"
-        elif convention == "principal_axis":
-            # Check which component of mechanism the user wants plotted
-            if component == "deviatoric":
-                data_format = "t"
-            elif component == "dc":
-                data_format = "y"
-            else:  # component == 'full'
-                data_format = "x"
-        # Support old-school GMT format options
-        elif convention in ["a", "c", "m", "d", "z", "p", "x", "y", "t"]:
-            data_format = convention
-        else:
-            raise GMTError("Convention not recognized.")
-
-        # Assemble -S flag
-        kwargs["S"] = data_format + scale
-
-        kind = data_kind(spec)
-        with Session() as lib:
-            if kind == "matrix":
-                file_context = lib.virtualfile_from_matrix(np.atleast_2d(spec))
-            elif kind == "file":
-                file_context = dummy_context(spec)
-            else:
-                raise GMTInvalidInput("Unrecognized data type: {}".format(type(spec)))
-            with file_context as fname:
-                arg_str = " ".join([fname, build_arg_string(kwargs)])
-                lib.call_module("meca", arg_str)
-
     @fmt_docstring
     @use_alias(
         R="region",
@@ -2124,7 +1720,6 @@
         kwargs = self._preprocess(**kwargs)
         with Session() as lib:
             lib.call_module("solar", build_arg_string(kwargs))
-=======
+            
     # GMT Supplementary modules
-    from pygmt.src import meca  # pylint: disable=import-outside-toplevel
->>>>>>> 23454867
+    from pygmt.src import meca  # pylint: disable=import-outside-toplevel