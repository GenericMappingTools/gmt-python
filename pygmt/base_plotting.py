"""
Base class with plot generating commands.

Does not define any special non-GMT methods (savefig, show, etc).
"""
import contextlib

import numpy as np
from pygmt.clib import Session
from pygmt.exceptions import GMTInvalidInput
from pygmt.helpers import (
    args_in_kwargs,
    build_arg_string,
    data_kind,
    dummy_context,
    fmt_docstring,
    is_nonstr_iter,
    kwargs_to_strings,
    use_alias,
)


class BasePlotting:
    """
    Base class for Figure and Subplot.

    Defines the plot generating methods and a hook for subclasses to insert
    special arguments (the _preprocess method).
    """

    def _preprocess(self, **kwargs):  # pylint: disable=no-self-use
        """
        Make any changes to kwargs or required actions before plotting.

        This method is run before all plotting commands and can be used to
        insert special arguments into the kwargs or make any actions that are
        required before ``call_module``.

        For example, the :class:`pygmt.Figure` needs this to tell the GMT
        modules to plot to a specific figure.

        This is a dummy method that does nothing.

        Returns
        -------
        kwargs : dict
            The same input kwargs dictionary.

        Examples
        --------

        >>> base = BasePlotting()
        >>> base._preprocess(resolution="low")
        {'resolution': 'low'}
        """
        return kwargs

    @fmt_docstring
    @use_alias(
        R="region",
        J="projection",
        A="area_thresh",
        C="lakes",
        B="frame",
        D="resolution",
        E="dcw",
        I="rivers",
        L="map_scale",
        N="borders",
        W="shorelines",
        G="land",
        S="water",
        U="timestamp",
        V="verbose",
        X="xshift",
        Y="yshift",
        p="perspective",
        t="transparency",
    )
    @kwargs_to_strings(R="sequence", p="sequence")
    def coast(self, **kwargs):
        r"""
        Plot continents, shorelines, rivers, and borders on maps

        Plots grayshaded, colored, or textured land-masses [or water-masses] on
        maps and [optionally] draws coastlines, rivers, and political
        boundaries.  Alternatively, it can (1) issue clip paths that will
        contain all land or all water areas, or (2) dump the data to an ASCII
        table. The data files come in 5 different resolutions: (**f**)ull,
        (**h**)igh, (**i**)ntermediate, (**l**)ow, and (**c**)rude. The full
        resolution files amount to more than 55 Mb of data and provide great
        detail; for maps of larger geographical extent it is more economical to
        use one of the other resolutions. If the user selects to paint the
        land-areas and does not specify fill of water-areas then the latter
        will be transparent (i.e., earlier graphics drawn in those areas will
        not be overwritten).  Likewise, if the water-areas are painted and no
        land fill is set then the land-areas will be transparent.

        A map projection must be supplied.

        Full option list at :gmt-docs:`coast.html`

        {aliases}

        Parameters
        ----------
        {J}
        {R}
        area_thresh : int, float, or str
            *min_area*\ [/*min_level*/*max_level*][**+ag**\|\ **i**\
            \|\ **s**\|\ **S**][**+r**\|\ **l**][**+p**\
            *percent*].
            Features with an area smaller than min_area in km^2 or of
            hierarchical level that is lower than min_level or higher than
            max_level will not be plotted.
        {B}
        lakes : str or list
            *fill*\ [**+l**\|\ **+r**].
            Set the shade, color, or pattern for lakes and river-lakes. The
            default is the fill chosen for wet areas set by the ``water``
            argument. Optionally, specify separate fills by appending
            **+l** for lakes or **+r** for river-lakes, and passing multiple
            strings in a list.
        resolution : str
            **f**\|\ **h**\|\ **i**\|\ **l**\|\ **c**.
            Selects the resolution of the data set to: (**f**\ )ull,
            (**h**\ )igh, (**i**\ )ntermediate, (**l**\ )ow,
            and (**c**\ )rude.
        land : str
            Select filling or clipping of “dry” areas.
        rivers : int or str or list
            *river*\ [/*pen*].
            Draw rivers. Specify the type of rivers and [optionally] append
            pen attributes [Default pen: width = default, color = black,
            style = solid].

            Choose from the list of river types below; pass a list to
            ``rivers`` to use multiple arguments.

            0 = Double-lined rivers (river-lakes)

            1 = Permanent major rivers

            2 = Additional major rivers

            3 = Additional rivers

            4 = Minor rivers

            5 = Intermittent rivers - major

            6 = Intermittent rivers - additional

            7 = Intermittent rivers - minor

            8 = Major canals

            9 = Minor canals

            10 = Irrigation canals

            You can also choose from several preconfigured river groups:

            a = All rivers and canals (0-10)

            A = All rivers and canals except river-lakes (1-10)

            r = All permanent rivers (0-4)

            R = All permanent rivers except river-lakes (1-4)

            i = All intermittent rivers (5-7)

            c = All canals (8-10)
        map_scale : str
            [**g**\|\ **j**\|\ **J**\|\ **n**\|\ **x**]\ *refpoint*.
            Draws a simple map scale centered on the reference point specified.
        borders : int or str or list
            *border*\ [/*pen*].
            Draw political boundaries. Specify the type of boundary and
            [optionally] append pen attributes [Default pen: width = default,
            color = black, style = solid].

            Choose from the list of boundaries below. Pass a list to
            ``borders`` to use multiple arguments.

            1 = National boundaries

            2 = State boundaries within the Americas

            3 = Marine boundaries

            a = All boundaries (1-3)
        water : str
            Select filling or clipping of “wet” areas.
        {U}
        shorelines : int or str or list
            [*level*\ /]\ *pen*.
            Draw shorelines [Default is no shorelines]. Append pen attributes
            [Defaults: width = default, color = black, style = solid] which
            apply to all four levels. To set the pen for a single level,
            pass a string with *level*\ /*pen*\ , where level is
            1-4 and represent coastline, lakeshore, island-in-lake shore, and
            lake-in-island-in-lake shore. Pass a list of *level*\ /*pen*
            strings to ``shorelines`` to set multiple levels. When specific
            level pens are set, those not listed will not be drawn.
        dcw : str or list
            *code1,code2,…*\ [**+l**\|\ **L**\ ][**+g**\ *fill*\ ]
            [**+p**\ *pen*\ ][**+z**].
            Select painting or dumping country polygons from the
            `Digital Chart of the World
            <https://en.wikipedia.org/wiki/Digital_Chart_of_the_World>`__.
            Append one or more comma-separated countries using the 2-character
            `ISO 3166-1 alpha-2 convention
            <https://en.wikipedia.org/wiki/ISO_3166-1_alpha-2>`__.
            To select a state of a country (if available), append
            .\ *state*, (e.g, US.TX for Texas).  To specify a whole continent,
            prepend **=** to any of the continent codes (e.g. =EU for Europe).
            Append **+p**\ *pen* to draw polygon outlines
            (default is no outline) and **+g**\ *fill* to fill them
            (default is no fill). Append **+l**\|\ **+L** to *=continent* to
            only list countries in that continent; repeat if more than one
            continent is requested. Append **+z** to place the country code in
            the segment headers via **-Z**\ *code* settings.To apply different
            settings to different countries, pass a list of string arguments.
        {XY}
        {p}
        {t}
        {V}
        """
        kwargs = self._preprocess(**kwargs)
        if not args_in_kwargs(args=["C", "G", "S", "I", "N", "Q", "W"], kwargs=kwargs):
            raise GMTInvalidInput(
                """At least one of the following arguments must be specified:
                lakes, land, water, rivers, borders, Q, or shorelines"""
            )
        with Session() as lib:
            lib.call_module("coast", build_arg_string(kwargs))

    @fmt_docstring
    @use_alias(
        R="region",
        J="projection",
        B="frame",
        C="cmap",
        D="position",
        F="box",
        G="truncate",
        I="shading",
        W="scale",
        V="verbose",
        X="xshift",
        Y="yshift",
        p="perspective",
        t="transparency",
    )
    @kwargs_to_strings(R="sequence", G="sequence", I="sequence", p="sequence")
    def colorbar(self, **kwargs):
        """
        Plot a gray or color scale-bar on maps.

        Both horizontal and vertical scales are supported. For CPTs with
        gradational colors (i.e., the lower and upper boundary of an interval
        have different colors) we will interpolate to give a continuous scale.
        Variations in intensity due to shading/illumination may be displayed by
        setting the option -I. Colors may be spaced according to a linear
        scale, all be equal size, or by providing a file with individual tile
        widths.

        Full option list at :gmt-docs:`colorbar.html`

        {aliases}

        Parameters
        ----------
        frame : str or list
            Set color bar boundary frame, labels, and axes attributes.
        {CPT}
        position : str
            ``[g|j|J|n|x]refpoint[+wlength[/width]][+e[b|f][length]][+h|v]
            [+jjustify][+m[a|c|l|u]][+n[txt]][+odx[/dy]]``. Defines the
            reference point on the map for the color scale using one of four
            coordinate systems: (1) Use *g* for map (user) coordinates, (2) use
            *j* or *J* for setting refpoint via a 2-char justification code
            that refers to the (invisible) map domain rectangle, (3) use *n*
            for normalized (0-1) coordinates, or (4) use *x* for plot
            coordinates (inches, cm, etc.). All but *x* requires both *region*
            and *projection* to be specified. Append +w followed by the length
            and width of the color bar. If width is not specified then it is
            set to 4% of the given length. Give a negative length to reverse
            the scale bar. Append +h to get a horizontal scale
            [Default is vertical (+v)]. By default, the anchor point on the
            scale is assumed to be the bottom left corner (BL), but this can be
            changed by appending +j followed by a 2-char justification code
            *justify*.
        box : bool or str
            ``[+cclearances][+gfill][+i[[gap/]pen]][+p[pen]][+r[radius]]
            [+s[[dx/dy/][shade]]]``. If set to True, draws a rectangular
            border around the color scale. Alternatively, specify a different
            pen with +ppen. Add +gfill to fill the scale panel [no fill].
            Append +cclearance where clearance is either gap, xgap/ygap, or
            lgap/rgap/bgap/tgap where these items are uniform, separate in x-
            and y-direction, or individual side spacings between scale and
            border. Append +i to draw a secondary, inner border as well. We use
            a uniform gap between borders of 2p and the MAP_DEFAULTS_PEN unless
            other values are specified. Append +r to draw rounded rectangular
            borders instead, with a 6p corner radius. You can override this
            radius by appending another value. Finally, append +s to draw an
            offset background shaded region. Here, dx/dy indicates the shift
            relative to the foreground frame [4p/-4p] and shade sets the fill
            style to use for shading [gray50].
        truncate : list or str
            ``zlo/zhi`` Truncate the incoming CPT so that the lowest and
            highest z-levels are to zlo and zhi. If one of these equal NaN then
            we leave that end of the CPT alone. The truncation takes place
            before the plotting.
        scale : float
            Multiply all z-values in the CPT by the provided scale. By default
            the CPT is used as is.
        shading : str or list or bool
            Add illumination effects. Passing a single numerical value sets the
            range of intensities from -value to +value. If not specified, 1 is
            used. Alternatively, set ``shading=[low, high]`` to specify an
            asymmetric intensity range from *low* to *high*. The default is no
            illumination.
        {V}
        {XY}
        {p}
        {t}
        """
        kwargs = self._preprocess(**kwargs)
        with Session() as lib:
            lib.call_module("colorbar", build_arg_string(kwargs))

    @fmt_docstring
    @use_alias(
        A="annotation",
        B="frame",
        C="interval",
        G="label_placement",
        J="projection",
        L="limit",
        Q="cut",
        R="region",
        S="resample",
        U="timestamp",
        V="verbose",
        W="pen",
        l="label",
        X="xshift",
        Y="yshift",
        p="perspective",
        t="transparency",
    )
    @kwargs_to_strings(R="sequence", L="sequence", A="sequence_plus", p="sequence")
    def grdcontour(self, grid, **kwargs):
        """
        Convert grids or images to contours and plot them on maps.

        Takes a grid file name or an xarray.DataArray object as input.

        Full option list at :gmt-docs:`grdcontour.html`

        {aliases}

        Parameters
        ----------
        grid : str or xarray.DataArray
            The file name of the input grid or the grid loaded as a DataArray.
        interval : str or int
            Specify the contour lines to generate.

            - The filename of a `CPT`  file where the color boundaries will
              be used as contour levels.
            - The filename of a 2 (or 3) column file containing the contour
              levels (col 1), (C)ontour or (A)nnotate (col 2), and optional
              angle (col 3)
            - A fixed contour interval ``cont_int`` or a single contour with
              ``+[cont_int]``
        annotation : str,  int, or list
            Specify or disable annotated contour levels, modifies annotated
            contours specified in ``-C``.

            - Specify a fixed annotation interval ``annot_int`` or a
              single annotation level ``+[annot_int]``
            - Disable all annotation  with  ``'-'``
            - Optional label modifiers can be specified as a single string
              ``'[annot_int]+e'``  or with a list of options
              ``([annot_int], 'e', 'f10p', 'gred')``.
        limit : str or list of 2 ints
            Do no draw contours below `low` or above `high`, specify as string
            ``'[low]/[high]'``  or list ``[low,high]``.
        cut : str or int
            Do not draw contours with less than `cut` number of points.
        resample : str or int
            Resample smoothing factor.
        {J}
        {R}
        {B}
        label_placement : str
            ``[d|f|n|l|L|x|X]params``.
            The required argument controls the placement of labels along the
            quoted lines. It supports five controlling algorithms. See
            :gmt-docs:`grdcontour.html#g` for details.
        {U}
        {V}
        {W}
        {XY}
        label : str
            Add a legend entry for the contour being plotted. Normally, the
            annotated contour is selected for the legend. You can select the
            regular contour instead, or both of them, by considering the label
            to be of the format [*annotcontlabel*][/*contlabel*]. If either
            label contains a slash (/) character then use ``|`` as the
            separator for the two labels instead.
        {p}
        {t}
        """
        kwargs = self._preprocess(**kwargs)
        kind = data_kind(grid, None, None)
        with Session() as lib:
            if kind == "file":
                file_context = dummy_context(grid)
            elif kind == "grid":
                file_context = lib.virtualfile_from_grid(grid)
            else:
                raise GMTInvalidInput("Unrecognized data type: {}".format(type(grid)))
            with file_context as fname:
                arg_str = " ".join([fname, build_arg_string(kwargs)])
                lib.call_module("grdcontour", arg_str)

    @fmt_docstring
    @use_alias(
        A="img_out",
        B="frame",
        C="cmap",
        D="img_in",
        E="dpi",
        G="bit_color",
        I="shading",
        J="projection",
        M="monochrome",
        N="no_clip",
        Q="nan_transparent",
        R="region",
        U="timestamp",
        V="verbose",
        X="xshift",
        Y="yshift",
        n="interpolation",
        p="perspective",
        t="transparency",
        x="cores",
    )
    @kwargs_to_strings(R="sequence", p="sequence")
    def grdimage(self, grid, **kwargs):
        """
        Project and plot grids or images.

        Reads a 2-D grid file and produces a gray-shaded (or colored) map by
        building a rectangular image and assigning pixels a gray-shade (or
        color) based on the z-value and the CPT file. Optionally, illumination
        may be added by providing a file with intensities in the (-1,+1) range
        or instructions to derive intensities from the input data grid. Values
        outside this range will be clipped. Such intensity files can be created
        from the grid using `grdgradient` and, optionally, modified by
        `grdmath` or `grdhisteq`. If GMT is built with GDAL support, *grid* can
        be an image file (geo-referenced or not). In this case the image can
        optionally be illuminated with the file provided via the *shading*
        option. Here, if image has no coordinates then those of the intensity
        file will be used.

        When using map projections, the grid is first resampled on a new
        rectangular grid with the same dimensions. Higher resolution images can
        be obtained by using the *dpi* option. To obtain the resampled value
        (and hence shade or color) of each map pixel, its location is inversely
        projected back onto the input grid after which a value is interpolated
        between the surrounding input grid values. By default bi-cubic
        interpolation is used. Aliasing is avoided by also forward projecting
        the input grid nodes. If two or more nodes are projected onto the same
        pixel, their average will dominate in the calculation of the pixel
        value. Interpolation and aliasing is controlled with the
        *interpolation* option.

        The *region* option can be used to select a map region larger or
        smaller than that implied by the extent of the grid.

        Full option list at :gmt-docs:`grdimage.html`

        {aliases}

        Parameters
        ----------
        grid : str or xarray.DataArray
            The file name or a DataArray containing the input 2-D gridded data
            set or image to be plotted (See GRID FILE FORMATS at
            :gmt-docs:`grdimage.html#grid-file-formats`).
        img_out : str
            ``out_img[=driver]``.
            Save an image in a raster format instead of PostScript. Use
            extension .ppm for a Portable Pixel Map format which is the only
            raster format GMT can natively write. For GMT installations
            configured with GDAL support there are more choices: Append
            *out_img* to select the image file name and extension. If the
            extension is one of .bmp, .gif, .jpg, .png, or .tif then no driver
            information is required. For other output formats you must append
            the required GDAL driver. The *driver* is the driver code name used
            by GDAL; see your GDAL installation's documentation for available
            drivers. Append a **+c**\\ *options* string where options is a list
            of one or more concatenated number of GDAL **-co** options. For
            example, to write a GeoPDF with the TerraGo format use
            ``=PDF+cGEO_ENCODING=OGC_BP``. Notes: (1) If a tiff file (.tif) is
            selected then we will write a GeoTiff image if the GMT projection
            syntax translates into a PROJ syntax, otherwise a plain tiff file
            is produced. (2) Any vector elements will be lost.
        {B}
        {CPT}
        img_in : str
            ``[r]``
            GMT will automatically detect standard image files (Geotiff, TIFF,
            JPG, PNG, GIF, etc.) and will read those via GDAL. For very obscure
            image formats you may need to explicitly set *img_in*, which
            specifies that the grid is in fact an image file to be read via
            GDAL. Append **r** to assign the region specified by *region*
            to the image. For example, if you have used ``region='d'`` then the
            image will be assigned a global domain. This mode allows you to
            project a raw image (an image without referencing coordinates).
        dpi : int
            ``[i|dpi]``.
            Sets the resolution of the projected grid that will be created if a
            map projection other than Linear or Mercator was selected [100]. By
            default, the projected grid will be of the same size (rows and
            columns) as the input file. Specify **i** to use the PostScript
            image operator to interpolate the image at the device resolution.
        bit_color : str
            ``color[+b|f]``.
            This option only applies when a resulting 1-bit image otherwise
            would consist of only two colors: black (0) and white (255). If so,
            this option will instead use the image as a transparent mask and
            paint the mask with the given color. Append **+b** to paint the
            background pixels (1) or **+f** for the foreground pixels
            [Default].
        shading : str
            ``[intensfile|intensity|modifiers]``.
            Give the name of a grid file with intensities in the (-1,+1) range,
            or a constant intensity to apply everywhere (affects the ambient
            light). Alternatively, derive an intensity grid from the input data
            grid via a call to `grdgradient`; append **+a**\\ *azimuth*,
            **+n**\\ *args*, and **+m**\\ *ambient* to specify azimuth,
            intensity, and ambient arguments for that module, or just give
            **+d** to select the default arguments (``+a-45+nt1+m0``). If you
            want a more specific intensity scenario then run `grdgradient`
            separately first. If we should derive intensities from another file
            than grid, specify the file with suitable modifiers [Default is no
            illumination].
        {J}
        monochrome : bool
            Force conversion to monochrome image using the (television) YIQ
            transformation. Cannot be used with *nan_transparent*.
        no_clip : bool
            Do not clip the image at the map boundary (only relevant for
            non-rectangular maps).
        nan_transparent : bool
            Make grid nodes with z = NaN transparent, using the color-masking
            feature in PostScript Level 3 (the PS device must support PS Level
            3).
        {R}
        {V}
        {XY}
        {n}
        {p}
        {t}
        {x}
        """
        kwargs = self._preprocess(**kwargs)
        kind = data_kind(grid, None, None)
        with Session() as lib:
            if kind == "file":
                file_context = dummy_context(grid)
            elif kind == "grid":
                file_context = lib.virtualfile_from_grid(grid)
            else:
                raise GMTInvalidInput("Unrecognized data type: {}".format(type(grid)))
            with file_context as fname:
                arg_str = " ".join([fname, build_arg_string(kwargs)])
                lib.call_module("grdimage", arg_str)

    @fmt_docstring
    @use_alias(
        R="region",
        J="projection",
        Jz="zscale",
        JZ="zsize",
        B="frame",
        C="cmap",
        G="drapegrid",
        N="plane",
        Q="surftype",
        Wc="contourpen",
        Wm="meshpen",
        Wf="facadepen",
        I="shading",
        V="verbose",
        X="xshift",
        Y="yshift",
        p="perspective",
        t="transparency",
    )
    @kwargs_to_strings(R="sequence", p="sequence")
    def grdview(self, grid, **kwargs):
        """
        Create 3-D perspective image or surface mesh from a grid.

        Reads a 2-D grid file and produces a 3-D perspective plot by drawing a
        mesh, painting a colored/gray-shaded surface made up of polygons, or by
        scanline conversion of these polygons to a raster image. Options
        include draping a data set on top of a surface, plotting of contours on
        top of the surface, and apply artificial illumination based on
        intensities provided in a separate grid file.

        Full option list at :gmt-docs:`grdview.html`

        {aliases}

        Parameters
        ----------
        grid : str or xarray.DataArray
            The file name of the input relief grid or the grid loaded as a
            DataArray.

        zscale/zsize : float or str
            Set z-axis scaling or z-axis size.

        {B}

        cmap : str
            The name of the color palette table to use.

        drapegrid : str or xarray.DataArray
            The file name or a DataArray of the image grid to be draped on top
            of the relief provided by grid. [Default determines colors from
            grid]. Note that -Jz and -N always refers to the grid. The
            drapegrid only provides the information pertaining to colors, which
            (if drapegrid is a grid) will be looked-up via the CPT (see -C).

        plane : float or str
            ``level[+gfill]``.
            Draws a plane at this z-level. If the optional color is provided
            via the +g modifier, and the projection is not oblique, the frontal
            facade between the plane and the data perimeter is colored.

        surftype : str
            Specifies cover type of the grid.
            Select one of following settings:
            1. 'm' for mesh plot [Default].
            2. 'mx' or 'my' for waterfall plots (row or column profiles).
            3. 's' for surface plot.
            4. 'i' for image plot.
            5. 'c'. Same as 'i' but will make nodes with z = NaN transparent.
            For any of these choices, you may force a monochrome image by
            appending the modifier +m.

        contourpen : str
            Draw contour lines on top of surface or mesh (not image). Append
            pen attributes used for the contours.
        meshpen : str
            Sets the pen attributes used for the mesh. You must also select -Qm
            or -Qsm for meshlines to be drawn.
        facadepen :str
            Sets the pen attributes used for the facade. You must also select
            -N for the facade outline to be drawn.

        shading : str
            Provide the name of a grid file with intensities in the (-1,+1)
            range, or a constant intensity to apply everywhere (affects the
            ambient light). Alternatively, derive an intensity grid from the
            input data grid reliefgrid via a call to ``grdgradient``; append
            ``+aazimuth``, ``+nargs``, and ``+mambient`` to specify azimuth,
            intensity, and ambient arguments for that module, or just give
            ``+d`` to select the default arguments (``+a-45+nt1+m0``).

        {V}
        {XY}
        {p}
        {t}
        """
        kwargs = self._preprocess(**kwargs)
        kind = data_kind(grid, None, None)
        with Session() as lib:
            if kind == "file":
                file_context = dummy_context(grid)
            elif kind == "grid":
                file_context = lib.virtualfile_from_grid(grid)
            else:
                raise GMTInvalidInput(f"Unrecognized data type for grid: {type(grid)}")

            with contextlib.ExitStack() as stack:
                if "G" in kwargs:  # deal with kwargs["G"] if drapegrid is xr.DataArray
                    drapegrid = kwargs["G"]
                    if data_kind(drapegrid) in ("file", "grid"):
                        if data_kind(drapegrid) == "grid":
                            drape_context = lib.virtualfile_from_grid(drapegrid)
                            kwargs["G"] = stack.enter_context(drape_context)
                    else:
                        raise GMTInvalidInput(
                            f"Unrecognized data type for drapegrid: {type(drapegrid)}"
                        )
                fname = stack.enter_context(file_context)
                arg_str = " ".join([fname, build_arg_string(kwargs)])
                lib.call_module("grdview", arg_str)

    @fmt_docstring
    @use_alias(
        A="straight_line",
        B="frame",
        C="cmap",
        D="offset",
        E="error_bar",
        F="connection",
        G="color",
        I="intensity",
        J="projection",
        L="close",
        N="no_clip",
        R="region",
        S="style",
        U="timestamp",
        V="verbose",
        W="pen",
        X="xshift",
        Y="yshift",
        Z="zvalue",
        i="columns",
        l="label",
        p="perspective",
        t="transparency",
    )
    @kwargs_to_strings(R="sequence", i="sequence_comma", p="sequence")
    def plot(self, x=None, y=None, data=None, sizes=None, direction=None, **kwargs):
        """
        Plot lines, polygons, and symbols in 2-D.

        Takes a matrix, (x,y) pairs, or a file name as input and plots lines,
        polygons, or symbols at those locations on a map.

        Must provide either *data* or *x* and *y*.

        If providing data through *x* and *y*, *color* can be a 1d array that
        will be mapped to a colormap.

        If a symbol is selected and no symbol size given, then plot will
        interpret the third column of the input data as symbol size. Symbols
        whose size is <= 0 are skipped. If no symbols are specified then the
        symbol code (see *style* below) must be present as last column in the
        input. If *style* is not used, a line connecting the data points will
        be drawn instead. To explicitly close polygons, use *close*. Select a
        fill with *color*. If *color* is set, *pen* will control whether the
        polygon outline is drawn or not. If a symbol is selected, *color* and
        *pen* determines the fill and outline/no outline, respectively.

        Full option list at :gmt-docs:`plot.html`

        {aliases}

        Parameters
        ----------
        x/y : float or 1d arrays
            The x and y coordinates, or arrays of x and y coordinates of the
            data points
        data : str or 2d array
            Either a data file name or a 2d numpy array with the tabular data.
            Use option *columns* (i) to choose which columns are x, y, color,
            and size, respectively.
        sizes : 1d array
            The sizes of the data points in units specified in *style* (S).
            Only valid if using *x* and *y*.
        direction : list of two 1d arrays
            If plotting vectors (using ``style='V'`` or ``style='v'``), then
            should be a list of two 1d arrays with the vector directions. These
            can be angle and length, azimuth and length, or x and y components,
            depending on the style options chosen.
        {J}
        {R}
        straight_line : bool or str
            ``[m|p|x|y]``.
            By default, geographic line segments are drawn as great circle
            arcs. To draw them as straight lines, use *straight_line*.
            Alternatively, add **m** to draw the line by first following a
            meridian, then a parallel. Or append **p** to start following a
            parallel, then a meridian. (This can be practical to draw a line
            along parallels, for example). For Cartesian data, points are
            simply connected, unless you append **x** or **y** to draw
            stair-case curves that whose first move is along *x* or *y*,
            respectively.
        {B}
        {CPT}
        offset : str
            ``dx/dy``.
            Offset the plot symbol or line locations by the given amounts
            *dx/dy* [Default is no offset]. If *dy* is not given it is set
            equal to *dx*.
        error_bar : bool or str
            ``[x|y|X|Y][+a][+cl|f][+n][+wcap][+ppen]``.
            Draw symmetrical error bars. Full documentation is at
            :gmt-docs:`plot.html#e`.
        connection : str
            ``[c|n|r][a|f|s|r|refpoint]``.
            Alter the way points are connected (by specifying a *scheme*) and
            data are grouped (by specifying a *method*). Append one of three
            line connection schemes:

            - **c** : Draw continuous line segments for each group [Default].
            - **r** : Draw line segments from a reference point reset for each
              group.
            - **n** : Draw networks of line segments between all points in
              each group.

            Optionally, append the one of four segmentation methods to define
            the group:

            - **a** : Ignore all segment headers, i.e., let all points belong
              to a single group, and set group reference point to the very
              first point of the first file.
            - **f** : Consider all data in each file to be a single separate
              group and reset the group reference point to the first point of
              each group.
            - **s** : Segment headers are honored so each segment is a group;
              the group reference point is reset to the first point of each
              incoming segment [Default].
            - **r** : Same as **s**, but the group reference point is reset
              after each record to the previous point (this method is only
              available with the ``connection='r'`` scheme).

            Instead of the codes **a**|**f**|**s**|**r** you may append the
            coordinates of a *refpoint* which will serve as a fixed external
            reference point for all groups.
        {G}
        intensity : float or bool
            Provide an *intens* value (nominally in the -1 to +1 range) to
            modulate the fill color by simulating illumination [None]. If
            using ``intensity=True``, we will instead read *intens* from the
            first data column after the symbol parameters (if given).
        close : str
            ``[+b|d|D][+xl|r|x0][+yl|r|y0][+ppen]``.
            Force closed polygons. Full documentation is at
            :gmt-docs:`plot.html#l`.
        no_clip : bool or str
            ``'[c|r]'``.
            Do NOT clip symbols that fall outside map border [Default plots
            points whose coordinates are strictly inside the map border only].
            The option does not apply to lines and polygons which are always
            clipped to the map region. For periodic (360-longitude) maps we
            must plot all symbols twice in case they are clipped by the
            repeating boundary. ``no_clip=True`` will turn off clipping and not
            plot repeating symbols. Use ``no_clip="r"`` to turn off clipping
            but retain the plotting of such repeating symbols, or use
            ``no_clip="c"`` to retain clipping but turn off plotting of
            repeating symbols.
        style : str
            Plot symbols (including vectors, pie slices, fronts, decorated or
            quoted lines).
        {W}
        {U}
        {V}
        {XY}
        zvalue : str
            ``value|file``.
            Instead of specifying a symbol or polygon fill and outline color
            via **color** and **pen**, give both a *value* via **zvalue** and a
            color lookup table via **cmap**.  Alternatively, give the name of a
            *file* with one z-value (read from the last column) for each
            polygon in the input data. To apply it to the fill color, use
            ``color='+z'``. To apply it to the pen color, append **+z** to
            **pen**.
        columns : str or 1d array
            Choose which columns are x, y, color, and size, respectively if
            input is provided via *data*. E.g. ``columns = [0, 1]`` or
            ``columns = '0,1'`` if the *x* values are stored in the first
            column and *y* values in the second one. Note: zero-based
            indexing is used.
        label : str
            Add a legend entry for the symbol or line being plotted.

        {p}
        {t}
            *transparency* can also be a 1d array to set varying transparency
            for symbols.
        """
        kwargs = self._preprocess(**kwargs)

        kind = data_kind(data, x, y)

        extra_arrays = []
        if "S" in kwargs and kwargs["S"][0] in "vV" and direction is not None:
            extra_arrays.extend(direction)
        if "G" in kwargs and not isinstance(kwargs["G"], str):
            if kind != "vectors":
                raise GMTInvalidInput(
                    "Can't use arrays for color if data is matrix or file."
                )
            extra_arrays.append(kwargs["G"])
            del kwargs["G"]
        if sizes is not None:
            if kind != "vectors":
                raise GMTInvalidInput(
                    "Can't use arrays for sizes if data is matrix or file."
                )
            extra_arrays.append(sizes)

        if "t" in kwargs and is_nonstr_iter(kwargs["t"]):
            extra_arrays.append(kwargs["t"])
            kwargs["t"] = ""

        with Session() as lib:
            # Choose how data will be passed in to the module
            if kind == "file":
                file_context = dummy_context(data)
            elif kind == "matrix":
                file_context = lib.virtualfile_from_matrix(data)
            elif kind == "vectors":
                file_context = lib.virtualfile_from_vectors(
                    np.atleast_1d(x), np.atleast_1d(y), *extra_arrays
                )

            with file_context as fname:
                arg_str = " ".join([fname, build_arg_string(kwargs)])
                lib.call_module("plot", arg_str)

    @fmt_docstring
    @use_alias(
        A="straight_line",
        B="frame",
        C="cmap",
        D="offset",
        G="color",
        I="intensity",
        J="projection",
        Jz="zscale",
        JZ="zsize",
        L="close",
        N="no_clip",
        Q="no_sort",
        R="region",
        S="style",
        V="verbose",
        W="pen",
        X="xshift",
        Y="yshift",
        Z="zvalue",
        i="columns",
        l="label",
        p="perspective",
        t="transparency",
    )
    @kwargs_to_strings(R="sequence", i="sequence_comma", p="sequence")
    def plot3d(
        self, x=None, y=None, z=None, data=None, sizes=None, direction=None, **kwargs
    ):
        """
        Plot lines, polygons, and symbols in 3-D.

        Takes a matrix, (x,y,z) triplets, or a file name as input and plots
        lines, polygons, or symbols at those locations in 3-D.

        Must provide either *data* or *x*, *y* and *z*.

        If providing data through *x*, *y* and *z*, *color* can be a 1d array
        that will be mapped to a colormap.

        If a symbol is selected and no symbol size given, then plot3d will
        interpret the fourth column of the input data as symbol size. Symbols
        whose size is <= 0 are skipped. If no symbols are specified then the
        symbol code (see *style* below) must be present as last column in the
        input. If *style* is not used, a line connecting the data points will
        be drawn instead. To explicitly close polygons, use *close*. Select a
        fill with *color*. If *color* is set, *pen* will control whether the
        polygon outline is drawn or not. If a symbol is selected, *color* and
        *pen* determines the fill and outline/no outline, respectively.

        Full option list at :gmt-docs:`plot3d.html`

        {aliases}

        Parameters
        ----------
        x/y/z : float or 1d arrays
            The x, y, and z coordinates, or arrays of x, y and z coordinates of
            the data points
        data : str or 2d array
            Either a data file name or a 2d numpy array with the tabular data.
            Use option *columns* (i) to choose which columns are x, y, z,
            color, and size, respectively.
        sizes : 1d array
            The sizes of the data points in units specified in *style* (S).
            Only valid if using *x*, *y* and *z*.
        direction : list of two 1d arrays
            If plotting vectors (using ``style='V'`` or ``style='v'``), then
            should be a list of two 1d arrays with the vector directions. These
            can be angle and length, azimuth and length, or x and y components,
            depending on the style options chosen.
        {J}
        zscale/zsize : float or str
            Set z-axis scaling or z-axis size.
        {R}
        straight_line : bool or str
            ``[m|p|x|y]``.
            By default, geographic line segments are drawn as great circle
            arcs. To draw them as straight lines, use *straight_line*.
            Alternatively, add **m** to draw the line by first following a
            meridian, then a parallel. Or append **p** to start following a
            parallel, then a meridian. (This can be practical to draw a line
            along parallels, for example). For Cartesian data, points are
            simply connected, unless you append **x** or **y** to draw
            stair-case curves that whose first move is along *x* or *y*,
            respectively. **Note**: The **straight_line** option requires
            constant *z*-coordinates.
        {B}
        {CPT}
        offset : str
            ``dx/dy[/dz]``.
            Offset the plot symbol or line locations by the given amounts
            *dx/dy*[*dz*] [Default is no offset].
        {G}
        intensity : float or bool
            Provide an *intens* value (nominally in the -1 to +1 range) to
            modulate the fill color by simulating illumination [None]. If
            using ``intensity=True``, we will instead read *intens* from the
            first data column after the symbol parameters (if given).
        close : str
            ``[+b|d|D][+xl|r|x0][+yl|r|y0][+ppen]``.
            Force closed polygons. Full documentation is at
            :gmt-docs:`plot3d.html#l`.
        no_clip : bool or str
            ``[c|r]``.
            Do NOT clip symbols that fall outside map border [Default plots
            points whose coordinates are strictly inside the map border only].
            The option does not apply to lines and polygons which are always
            clipped to the map region. For periodic (360-longitude) maps we
            must plot all symbols twice in case they are clipped by the
            repeating boundary. ``no_clip=True`` will turn off clipping and not
            plot repeating symbols. Use ``no_clip="r"`` to turn off clipping
            but retain the plotting of such repeating symbols, or use
            ``no_clip="c"`` to retain clipping but turn off plotting of
            repeating symbols.
        no_sort : bool
            Turn off the automatic sorting of items based on their distance
            from the viewer. The default is to sort the items so that items in
            the foreground are plotted after items in the background.
        style : str
            Plot symbols. Full documentation is at :gmt-docs:`plot3d.html#s`.
        {U}
        {V}
        {W}
        {XY}
        zvalue : str
            ``value|file``.
            Instead of specifying a symbol or polygon fill and outline color
            via **color** and **pen**, give both a *value* via **zvalue** and a
            color lookup table via **cmap**.  Alternatively, give the name of a
            *file* with one z-value (read from the last column) for each
            polygon in the input data. To apply it to the fill color, use
            ``color='+z'``. To apply it to the pen color, append **+z** to
            **pen**.
        label : str
            Add a legend entry for the symbol or line being plotted.
        {p}
        {t}
            *transparency* can also be a 1d array to set varying transparency
            for symbols.
        """
        kwargs = self._preprocess(**kwargs)

        kind = data_kind(data, x, y, z)

        extra_arrays = []
        if "S" in kwargs and kwargs["S"][0] in "vV" and direction is not None:
            extra_arrays.extend(direction)
        if "G" in kwargs and not isinstance(kwargs["G"], str):
            if kind != "vectors":
                raise GMTInvalidInput(
                    "Can't use arrays for color if data is matrix or file."
                )
            extra_arrays.append(kwargs["G"])
            del kwargs["G"]
        if sizes is not None:
            if kind != "vectors":
                raise GMTInvalidInput(
                    "Can't use arrays for sizes if data is matrix or file."
                )
            extra_arrays.append(sizes)

        if "t" in kwargs and is_nonstr_iter(kwargs["t"]):
            extra_arrays.append(kwargs["t"])
            kwargs["t"] = ""

        with Session() as lib:
            # Choose how data will be passed in to the module
            if kind == "file":
                file_context = dummy_context(data)
            elif kind == "matrix":
                file_context = lib.virtualfile_from_matrix(data)
            elif kind == "vectors":
                file_context = lib.virtualfile_from_vectors(
                    np.atleast_1d(x), np.atleast_1d(y), np.atleast_1d(z), *extra_arrays
                )

            with file_context as fname:
                arg_str = " ".join([fname, build_arg_string(kwargs)])
                lib.call_module("plot3d", arg_str)

    @fmt_docstring
    @use_alias(
        R="region",
        J="projection",
        B="frame",
        S="skip",
        G="label_placement",
        W="pen",
        L="triangular_mesh_pen",
        N="no_clip",
        i="columns",
        l="label",
        C="levels",
        V="verbose",
        X="xshift",
        Y="yshift",
        p="perspective",
        t="transparency",
    )
    @kwargs_to_strings(R="sequence", i="sequence_comma", p="sequence")
    def contour(self, x=None, y=None, z=None, data=None, **kwargs):
        """
        Contour table data by direct triangulation.

        Takes a matrix, (x,y,z) pairs, or a file name as input and plots lines,
        polygons, or symbols at those locations on a map.

        Must provide either *data* or *x*, *y*, and *z*.

        [TODO: Insert more documentation]

        Full option list at :gmt-docs:`contour.html`

        {aliases}

        Parameters
        ----------
        x/y/z : 1d arrays
            Arrays of x and y coordinates and values z of the data points.
        data : str or 2d array
            Either a data file name or a 2d numpy array with the tabular data.
        {J}
        {R}
        A : bool or str
            ``'[m|p|x|y]'``
            By default, geographic line segments are drawn as great circle
            arcs. To draw them as straight lines, use *A*.
        {B}
        levels : str
            Contour file or level(s)
        D : str
            Dump contour coordinates
        E : str
            Network information
        label_placement : str
            Placement of labels
        I : bool
            Color the triangles using CPT
        triangular_mesh_pen : str
            Pen to draw the underlying triangulation (default none)
        no_clip : bool
            Do NOT clip contours or image at the boundaries [Default will clip
            to fit inside region].
        Q : float or str
            Do not draw contours with less than cut number of points.
            ``'[cut[unit]][+z]'``
        skip : bool or str
            Skip input points outside region ``'[p|t]'``
        {W}
        label : str
            Add a legend entry for the contour being plotted. Normally, the
            annotated contour is selected for the legend. You can select the
            regular contour instead, or both of them, by considering the label
            to be of the format [*annotcontlabel*][/*contlabel*]. If either
            label contains a slash (/) character then use ``|`` as the
            separator for the two labels instead.
        {V}
        {XY}
        {p}
        {t}
        """
        kwargs = self._preprocess(**kwargs)

        kind = data_kind(data, x, y, z)
        if kind == "vectors" and z is None:
            raise GMTInvalidInput("Must provided both x, y, and z.")

        with Session() as lib:
            # Choose how data will be passed in to the module
            if kind == "file":
                file_context = dummy_context(data)
            elif kind == "matrix":
                file_context = lib.virtualfile_from_matrix(data)
            elif kind == "vectors":
                file_context = lib.virtualfile_from_vectors(x, y, z)

            with file_context as fname:
                arg_str = " ".join([fname, build_arg_string(kwargs)])
                lib.call_module("contour", arg_str)

    @fmt_docstring
    @use_alias(
        R="region",
        J="projection",
        Jz="zscale",
        JZ="zsize",
        B="frame",
        L="map_scale",
        Td="rose",
        Tm="compass",
        U="timestamp",
        V="verbose",
        X="xshift",
        Y="yshift",
        c="ax",
        p="perspective",
        t="transparency",
    )
    @kwargs_to_strings(R="sequence", p="sequence")
    def basemap(self, **kwargs):
        """
        Plot base maps and frames for the figure.

        Creates a basic or fancy basemap with axes, fill, and titles. Several
        map projections are available, and the user may specify separate
        tick-mark intervals for boundary annotation, ticking, and [optionally]
        gridlines. A simple map scale or directional rose may also be plotted.

        At least one of the options *frame*, *map_scale*, *rose* or *compass*
        must be specified.

        Full option list at :gmt-docs:`basemap.html`

        {aliases}

        Parameters
        ----------
        {J}
        zscale/zsize : float or str
            Set z-axis scaling or z-axis size.
        {R}
        {B}
        map_scale : str
            ``'[g|j|J|n|x]refpoint'``
            Draws a simple map scale centered on the reference point specified.
        rose : str
            Draws a map directional rose on the map at the location defined by
            the reference and anchor points.
        compass : str
            Draws a map magnetic rose on the map at the location defined by the
            reference and anchor points
        {U}
        {V}
        {XY}
        {p}
        {t}
        """
        kwargs = self._preprocess(**kwargs)
        if not args_in_kwargs(args=["B", "L", "Td", "Tm", "c"], kwargs=kwargs):
            raise GMTInvalidInput(
                "At least one of frame, map_scale, compass, rose, or ax must be specified."
            )
        with Session() as lib:
            lib.call_module("basemap", build_arg_string(kwargs))

    @fmt_docstring
    @use_alias(
        R="region",
        J="projection",
        D="position",
        F="box",
        S="style",
        U="timestamp",
        V="verbose",
        X="xshift",
        Y="yshift",
        t="transparency",
    )
    @kwargs_to_strings(R="sequence", p="sequence")
    def logo(self, **kwargs):
        """
        Plot the GMT logo.

        By default, the GMT logo is 2 inches wide and 1 inch high and
        will be positioned relative to the current plot origin.
        Use various options to change this and to place a transparent or
        opaque rectangular map panel behind the GMT logo.

        Full option list at :gmt-docs:`gmtlogo.html`.

        {aliases}

        Parameters
        ----------
        {J}
        {R}
        position : str
            ``'[g|j|J|n|x]refpoint+wwidth[+jjustify][+odx[/dy]]'``.
            Sets reference point on the map for the image.
        box : bool or str
            Without further options, draws a rectangular border around the
            GMT logo.
        style : str
            ``l|n|u``.
            Control what is written beneath the map portion of the logo.

            - **l** to plot the text label "The Generic Mapping Tools"
              [Default]
            - **n** to skip the label placement
            - **u** to place the URL to the GMT site
        {U}
        {V}
        {XY}
        {t}
        """
        kwargs = self._preprocess(**kwargs)
        with Session() as lib:
            lib.call_module("logo", build_arg_string(kwargs))

    @fmt_docstring
    @use_alias(
        R="region",
        J="projection",
        D="position",
        F="box",
        M="monochrome",
        V="verbose",
        X="xshift",
        Y="yshift",
        p="perspective",
        t="transparency",
    )
    @kwargs_to_strings(R="sequence", p="sequence")
    def image(self, imagefile, **kwargs):
        """
        Place images or EPS files on maps.

        Reads an Encapsulated PostScript file or a raster image file and plots
        it on a map.

        Full option list at :gmt-docs:`image.html`

        {aliases}

        Parameters
        ----------
        imagefile : str
            This must be an Encapsulated PostScript (EPS) file or a raster
            image. An EPS file must contain an appropriate BoundingBox. A
            raster file can have a depth of 1, 8, 24, or 32 bits and is read
            via GDAL. Note: If GDAL was not configured during GMT installation
            then only EPS files are supported.
        {J}
        {R}
        position : str
            ``'[g|j|J|n|x]refpoint+rdpi+w[-]width[/height][+jjustify]
            [+nnx[/ny]][+odx[/dy]]'`` Sets reference point on the map for the
            image.
        box : bool or str
            ``'[+cclearances][+gfill][+i[[gap/]pen]][+p[pen]][+r[radius]]
            [+s[[dx/dy/][shade]]]'`` Without further options, draws a
            rectangular border around the image using **MAP_FRAME_PEN**.
        monochrome : bool
            Convert color image to monochrome grayshades using the (television)
            YIQ-transformation.
        {V}
        {XY}
        {p}
        {t}
        """
        kwargs = self._preprocess(**kwargs)
        with Session() as lib:
            arg_str = " ".join([imagefile, build_arg_string(kwargs)])
            lib.call_module("image", arg_str)

    @fmt_docstring
    @use_alias(
        R="region",
        J="projection",
        D="position",
        F="box",
        V="verbose",
        X="xshift",
        Y="yshift",
        p="perspective",
        t="transparency",
    )
    @kwargs_to_strings(R="sequence", p="sequence")
    def legend(self, spec=None, position="JTR+jTR+o0.2c", box="+gwhite+p1p", **kwargs):
        """
        Plot legends on maps.

        Makes legends that can be overlaid on maps. Reads specific
        legend-related information from an input file, or automatically creates
        legend entries from plotted symbols that have labels. Unless otherwise
        noted, annotations will be made using the primary annotation font and
        size in effect (i.e., FONT_ANNOT_PRIMARY).

        Full option list at :gmt-docs:`legend.html`

        {aliases}

        Parameters
        ----------
        spec : None or str
            Either None (default) for using the automatically generated legend
            specification file, or a filename pointing to the legend
            specification file.
        {J}
        {R}
        position : str
            ``'[g|j|J|n|x]refpoint+wwidth[/height][+jjustify][+lspacing]
            [+odx[/dy]]'`` Defines the reference point on the map for the
            legend. By default, uses 'JTR+jTR+o0.2c' which places the legend at
            the top-right corner inside the map frame, with a 0.2 cm offset.
        box : bool or str
            ``'[+cclearances][+gfill][+i[[gap/]pen]][+p[pen]][+r[radius]]
            [+s[[dx/dy/][shade]]]'`` Without further options, draws a
            rectangular border around the legend using **MAP_FRAME_PEN**. By
            default, uses '+gwhite+p1p' which draws a box around the legend
            using a 1 point black pen and adds a white background.
        {V}
        {XY}
        {p}
        {t}
        """
        kwargs = self._preprocess(**kwargs)

        if "D" not in kwargs:
            kwargs["D"] = position

            if "F" not in kwargs:
                kwargs["F"] = box

        with Session() as lib:
            if spec is None:
                specfile = ""
            elif data_kind(spec) == "file":
                specfile = spec
            else:
                raise GMTInvalidInput("Unrecognized data type: {}".format(type(spec)))
            arg_str = " ".join([specfile, build_arg_string(kwargs)])
            lib.call_module("legend", arg_str)

    @fmt_docstring
    @use_alias(
        R="region",
        J="projection",
        B="frame",
        C="clearance",
        D="offset",
        G="fill",
        N="no_clip",
        V="verbose",
        W="pen",
        X="xshift",
        Y="yshift",
        p="perspective",
        t="transparency",
    )
    @kwargs_to_strings(
        R="sequence",
        textfiles="sequence_space",
        angle="sequence_comma",
        font="sequence_comma",
        justify="sequence_comma",
        p="sequence",
    )
    def text(
        self,
        textfiles=None,
        x=None,
        y=None,
        position=None,
        text=None,
        angle=None,
        font=None,
        justify=None,
        **kwargs,
    ):
        """
        Plot or typeset text strings of variable size, font type, and
        orientation.

        Must provide at least one of the following combinations as input:

        - *textfiles*
        - *x*, *y*, and *text*
        - *position* and *text*

        Full option list at :gmt-docs:`text.html`

        {aliases}

        Parameters
        ----------
        textfiles : str or list
            A text data file name, or a list of filenames containing 1 or more
            records with (x, y[, angle, font, justify], text).
        x/y : float or 1d arrays
            The x and y coordinates, or an array of x and y coordinates to plot
            the text
        position : str
            Sets reference point on the map for the text by using x,y
            coordinates extracted from *region* instead of providing them
            through *x* and *y*. Specify with a two letter (order independent)
            code, chosen from:

            * Horizontal: L(eft), C(entre), R(ight)
            * Vertical: T(op), M(iddle), B(ottom)

            For example, position="TL" plots the text at the Upper Left corner
            of the map.
        text : str or 1d array
            The text string, or an array of strings to plot on the figure
        angle: int, float, str or bool
            Set the angle measured in degrees counter-clockwise from
            horizontal. E.g. 30 sets the text at 30 degrees. If no angle is
            explicitly given (i.e. angle=True) then the input textfile(s) must
            have this as a column.
        font : str or bool
            Set the font specification with format "size,font,color" where size
            is text size in points, font is the font to use, and color sets the
            font color. E.g. "12p,Helvetica-Bold,red" selects a 12p red
            Helvetica-Bold font. If no font info is explicitly given (i.e.
            font=True), then the input textfile(s) must have this information
            in one of its columns.
        justify : str or bool
            Set the alignment which refers to the part of the text string that
            will be mapped onto the (x,y) point. Choose a 2 character
            combination of L, C, R (for left, center, or right) and T, M, B for
            top, middle, or bottom. E.g., BL for lower left. If no
            justification is explicitly given (i.e. justify=True), then the
            input textfile(s) must have this as a column.
        {J}
        {R}
        clearance : str
            ``[dx/dy][+to|O|c|C]``
            Adjust the clearance between the text and the surrounding box
            [15%]. Only used if *pen* or *fill* are specified. Append the unit
            you want ('c' for cm, 'i' for inch, or 'p' for point; if not given
            we consult 'PROJ_LENGTH_UNIT') or '%' for a percentage of the
            font size. Optionally, use modifier '+t' to set the shape of the
            textbox when using *fill* and/or *pen*. Append lower case 'o' to
            get a straight rectangle [Default]. Append upper case 'O' to get a
            rounded rectangle. In paragraph mode (*paragraph*) you can also
            append lower case 'c' to get a concave rectangle or append upper
            case 'C' to get a convex rectangle.
        fill : str
            Sets the shade or color used for filling the text box [Default is
            no fill].
        offset : str
            ``[j|J]dx[/dy][+v[pen]]``
            Offsets the text from the projected (x,y) point by dx,dy [0/0]. If
            dy is not specified then it is set equal to dx. Use offset='j' to
            offset the text away from the point instead (i.e., the text
            justification will determine the direction of the shift). Using
            offset='J' will shorten diagonal offsets at corners by sqrt(2).
            Optionally, append '+v' which will draw a line from the original
            point to the shifted point; append a pen to change the attributes
            for this line.
        pen : str
            Sets the pen used to draw a rectangle around the text string
            (see *clearance*) [Default is width = default, color = black,
            style = solid].
        no_clip : bool
            Do NOT clip text at map boundaries [Default is False, i.e. will
            clip].
        {V}
        {XY}
        {p}
        {t}
        """

        # pylint: disable=too-many-locals
        # pylint: disable=too-many-branches

        kwargs = self._preprocess(**kwargs)

        # Ensure inputs are either textfiles, x/y/text, or position/text
        if position is None:
            kind = data_kind(textfiles, x, y, text)
        else:
            if x is not None or y is not None:
                raise GMTInvalidInput(
                    "Provide either position only, or x/y pairs, not both"
                )
            kind = "vectors"

        if kind == "vectors" and text is None:
            raise GMTInvalidInput("Must provide text with x/y pairs or position")

        # Build the `-F` argument in gmt text.
        if "F" not in kwargs.keys() and (
            (
                position is not None
                or angle is not None
                or font is not None
                or justify is not None
            )
        ):
            kwargs.update({"F": ""})
        if angle is not None and isinstance(angle, (int, float, str)):
            kwargs["F"] += f"+a{str(angle)}"
        if font is not None and isinstance(font, str):
            kwargs["F"] += f"+f{font}"
        if justify is not None and isinstance(justify, str):
            kwargs["F"] += f"+j{justify}"
        if position is not None and isinstance(position, str):
            kwargs["F"] += f'+c{position}+t"{text}"'

        extra_arrays = []
        # If an array of transparency is given, GMT will read it from
        # the last numerical column per data record.
        if "t" in kwargs and is_nonstr_iter(kwargs["t"]):
            extra_arrays.append(kwargs["t"])
            kwargs["t"] = ""

        with Session() as lib:
            file_context = dummy_context(textfiles) if kind == "file" else ""
            if kind == "vectors":
                if position is not None:
                    file_context = dummy_context("")
                else:
                    file_context = lib.virtualfile_from_vectors(
                        np.atleast_1d(x),
                        np.atleast_1d(y),
                        *extra_arrays,
                        # text must be in str type, see issue #706
                        np.atleast_1d(text).astype(str),
                    )
            with file_context as fname:
                arg_str = " ".join([fname, build_arg_string(kwargs)])
                lib.call_module("text", arg_str)

<<<<<<< HEAD
    # GMT plotting modules
    from pygmt.src import meca, sca, subplot  # pylint: disable=import-outside-toplevel
=======
    from pygmt.src import inset, meca  # pylint: disable=import-outside-toplevel
>>>>>>> 12adb412
<|MERGE_RESOLUTION|>--- conflicted
+++ resolved
@@ -1643,9 +1643,9 @@
                 arg_str = " ".join([fname, build_arg_string(kwargs)])
                 lib.call_module("text", arg_str)
 
-<<<<<<< HEAD
-    # GMT plotting modules
-    from pygmt.src import meca, sca, subplot  # pylint: disable=import-outside-toplevel
-=======
-    from pygmt.src import inset, meca  # pylint: disable=import-outside-toplevel
->>>>>>> 12adb412
+    from pygmt.src import (  # pylint: disable=import-outside-toplevel
+        inset,
+        meca,
+        sca,
+        subplot,
+    )