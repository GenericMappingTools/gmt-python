--- conflicted
+++ resolved
@@ -334,11 +334,8 @@
         V="verbose",
         X="xshift",
         Y="yshift",
-<<<<<<< HEAD
         n="interpolation",
-=======
         p="perspective",
->>>>>>> 56ba0832
         t="transparency",
         x="cores",
     )
@@ -457,11 +454,8 @@
         {R}
         {V}
         {XY}
-<<<<<<< HEAD
         {n}
-=======
         {p}
->>>>>>> 56ba0832
         {t}
         {x}
 
