"""
Base class with plot generating commands.
Does not define any special non-GMT methods (savefig, show, etc).
"""
import csv
import os
import numpy as np
import pandas as pd

from .clib import Session
from .exceptions import GMTInvalidInput
from .helpers import (
    build_arg_string,
    dummy_context,
    data_kind,
    fmt_docstring,
    GMTTempFile,
    use_alias,
    kwargs_to_strings,
)


class BasePlotting:
    """
    Base class for Figure and Subplot.

    Defines the plot generating methods and a hook for subclasses to insert
    special arguments (the _preprocess method).
    """

    def _preprocess(self, **kwargs):  # pylint: disable=no-self-use
        """
        Make any changes to kwargs or required actions before plotting.

        This method is run before all plotting commands and can be used to
        insert special arguments into the kwargs or make any actions that are
        required before ``call_module``.

        For example, the :class:`pygmt.Figure` needs this to tell the GMT
        modules to plot to a specific figure.

        This is a dummy method that does nothing.

        Returns
        -------
        kwargs : dict
            The same input kwargs dictionary.

        Examples
        --------

        >>> base = BasePlotting()
        >>> base._preprocess(resolution='low')
        {'resolution': 'low'}

        """
        return kwargs

    @fmt_docstring
    @use_alias(
        R="region",
        J="projection",
        A="area_thresh",
        B="frame",
        D="resolution",
        I="rivers",
        N="borders",
        W="shorelines",
        G="land",
        S="water",
    )
    @kwargs_to_strings(R="sequence")
    def coast(self, **kwargs):
        """
        Plot continents, shorelines, rivers, and borders on maps

        Plots grayshaded, colored, or textured land-masses [or water-masses] on
        maps and [optionally] draws coastlines, rivers, and political
        boundaries.  Alternatively, it can (1) issue clip paths that will
        contain all land or all water areas, or (2) dump the data to an ASCII
        table. The data files come in 5 different resolutions: (**f**)ull,
        (**h**)igh, (**i**)ntermediate, (**l**)ow, and (**c**)rude. The full
        resolution files amount to more than 55 Mb of data and provide great
        detail; for maps of larger geographical extent it is more economical to
        use one of the other resolutions. If the user selects to paint the
        land-areas and does not specify fill of water-areas then the latter
        will be transparent (i.e., earlier graphics drawn in those areas will
        not be overwritten).  Likewise, if the water-areas are painted and no
        land fill is set then the land-areas will be transparent.

        A map projection must be supplied.

        Full option list at :gmt-docs:`coast.html`

        {aliases}

        Parameters
        ----------
        {J}
        {R}
        A : int, float, or str
            ``'min_area[/min_level/max_level][+ag|i|s|S][+r|l][+ppercent]'``
            Features with an area smaller than min_area in km^2 or of
            hierarchical level that is lower than min_level or higher than
            max_level will not be plotted.
        {B}
        C : str
            Set the shade, color, or pattern for lakes and river-lakes.
        D : str
            Selects the resolution of the data set to use ((f)ull, (h)igh,
            (i)ntermediate, (l)ow, and (c)rude).
        G : str
            Select filling or clipping of “dry” areas.
        I : str
            ``'river[/pen]'``
            Draw rivers. Specify the type of rivers and [optionally] append pen
            attributes.
        N : str
            ``'border[/pen]'``
            Draw political boundaries. Specify the type of boundary and
            [optionally] append pen attributes
        S : str
            Select filling or clipping of “wet” areas.
        {U}
        W : str
            ``'[level/]pen'``
            Draw shorelines [Default is no shorelines]. Append pen attributes.

        """
        kwargs = self._preprocess(**kwargs)
        with Session() as lib:
            lib.call_module("coast", build_arg_string(kwargs))

    @fmt_docstring
    @use_alias(
        R="region",
        J="projection",
        B="frame",
        C="cmap",
        D="position",
        F="box",
        G="truncate",
        W="scale",
    )
    @kwargs_to_strings(R="sequence", G="sequence")
    def colorbar(self, **kwargs):
        """
        Plot a gray or color scale-bar on maps.

        Both horizontal and vertical scales are supported. For CPTs with
        gradational colors (i.e., the lower and upper boundary of an interval
        have different colors) we will interpolate to give a continuous scale.
        Variations in intensity due to shading/illumination may be displayed by
        setting the option -I. Colors may be spaced according to a linear
        scale, all be equal size, or by providing a file with individual tile
        widths.

        Full option list at :gmt-docs:`colorbar.html`

        {aliases}

        Parameters
        ----------
        position (D) : str
<<<<<<< HEAD
            ``[g|j|J|n|x]refpoint[+wlength[/width]][+e[b|f][length]][+h|v][+jjustify]
            [+m[a|c|l|u]][+n[txt]][+odx[/dy]]``.
            Defines the reference point on the map for the color scale using one of four
            coordinate systems:
            (1) Use -Dg for map (user) coordinates,
            (2) use -Dj or -DJ for setting refpoint via a 2-char justification code that
            refers to the (invisible) map domain rectangle,
            (3) use -Dn for normalized (0-1) coordinates, or
            (4) use -Dx for plot coordinates (inches, cm, etc.).\
            All but -Dx requires both -R and -J to be specified.
            Append +w followed by the length and width of the color bar.
            If width is not specified then it is set to 4% of the given length.
            Give a negative length to reverse the scale bar.
            Append +h to get a horizontal scale [Default is vertical (+v)].
            By default, the anchor point on the scale is assumed to be the bottom left
            corner (BL), but this can be changed by appending +j followed by a 2-char
            justification code justify.
=======
            ``[g|j|J|n|x]refpoint[+wlength[/width]][+e[b|f][length]][+h|v]
            [+jjustify][+m[a|c|l|u]][+n[txt]][+odx[/dy]]``. Defines the
            reference point on the map for the color scale using one of four
            coordinate systems: (1) Use -Dg for map (user) coordinates, (2) use
            -Dj or -DJ for setting refpoint via a 2-char justification code
            that refers to the (invisible) map domain rectangle, (3) use -Dn
            for normalized (0-1) coordinates, or (4) use -Dx for plot
            coordinates (inches, cm, etc.). All but -Dx requires both -R and
            -J to be specified. Append +w followed by the length and width of
            the color bar. If width is not specified then it is set to 4% of
            the given length. Give a negative length to reverse the scale bar.
            Append +h to get a horizontal scale [Default is vertical (+v)]. By
            default, the anchor point on the scale is assumed to be the bottom
            left corner (BL), but this can be changed by appending +j followed
            by a 2-char justification code justify.

>>>>>>> 343c7adb
        box (F) : bool or str
            ``[+cclearances][+gfill][+i[[gap/]pen]][+p[pen]][+r[radius]]
            [+s[[dx/dy/][shade]]]``. If set to True, draws a rectangular
            border around the color scale. Alternatively, specify a different
            pen with +ppen. Add +gfill to fill the scale panel [no fill].
            Append +cclearance where clearance is either gap, xgap/ygap, or
<<<<<<< HEAD
            lgap/rgap/bgap/tgap where these items are uniform, separate in x- and
            y-direction, or individual side spacings between scale and border.
            Append +i to draw a secondary, inner border as well. We use a uniform gap
            between borders of 2p and the MAP_DEFAULTS_PEN unless other values are
            specified.
            Append +r to draw rounded rectangular borders instead, with a 6p corner
            radius. You can override this radius by appending another value.
            Finally, append +s to draw an offset background shaded region. Here, dx/dy
            indicates the shift relative to the foreground frame [4p/-4p] and shade sets
            the fill style to use for shading [gray50].
        truncate (G) : list or str
            ``zlo/zhi``
            Truncate the incoming CPT so that the lowest and highest z-levels are to zlo
            and zhi. If one of these equal NaN then we leave that end of the CPT alone.
            The truncation takes place before the plotting.
        scale (W) : float
            Multiply all z-values in the CPT by the provided scale. By default the CPT
            is used as is.
=======
            lgap/rgap/bgap/tgap where these items are uniform, separate in x-
            and y-direction, or individual side spacings between scale and
            border. Append +i to draw a secondary, inner border as well. We use
            a uniform gap between borders of 2p and the MAP_DEFAULTS_PEN unless
            other values are specified. Append +r to draw rounded rectangular
            borders instead, with a 6p corner radius. You can override this
            radius by appending another value. Finally, append +s to draw an
            offset background shaded region. Here, dx/dy indicates the shift
            relative to the foreground frame [4p/-4p] and shade sets the fill
            style to use for shading [gray50].

        truncate (G) : list or str
            ``zlo/zhi`` Truncate the incoming CPT so that the lowest and
            highest z-levels are to zlo and zhi. If one of these equal NaN then
            we leave that end of the CPT alone. The truncation takes place
            before the plotting.

        scale (W) : float
            Multiply all z-values in the CPT by the provided scale. By default
            the CPT is used as is.

        {aliases}
>>>>>>> 343c7adb
        """
        kwargs = self._preprocess(**kwargs)
        with Session() as lib:
            lib.call_module("colorbar", build_arg_string(kwargs))

    @fmt_docstring
    @use_alias(
        A="annotation",
        B="frame",
        C="interval",
        G="label_placement",
        J="projection",
        L="limit",
        Q="cut",
        R="region",
        S="resample",
        U="logo",
        W="pen",
    )
    @kwargs_to_strings(R="sequence", L="sequence", A="sequence_plus")
    def grdcontour(self, grid, **kwargs):
        """
        Convert grids or images to contours and plot them on maps

        Takes a grid file name or an xarray.DataArray object as input.

        Full option list at :gmt-docs:`grdcontour.html`

        {aliases}

        Parameters
        ----------
        grid : str or xarray.DataArray
            The file name of the input grid or the grid loaded as a DataArray.
        C : str or int
            Specify the contour lines to generate.

            - The filename of a `CPT`  file where the color boundaries will
              be used as contour levels.
            - The filename of a 2 (or 3) column file containing the contour
              levels (col 1), (C)ontour or (A)nnotate (col 2), and optional
              angle (col 3)
            - A fixed contour interval ``cont_int`` or a single contour with
              ``+[cont_int]``
        A : str,  int, or list
            Specify or disable annotated contour levels, modifies annotated
            contours specified in ``-C``.

            - Specify a fixed annotation interval ``annot_int`` or a
              single annotation level ``+[annot_int]``
            - Disable all annotation  with  ``'-'``
            - Optional label modifiers can be specified as a single string
              ``'[annot_int]+e'``  or with a list of options
              ``([annot_int], 'e', 'f10p', 'gred')``.
        L : str or list of 2 ints
            Do no draw contours below `low` or above `high`, specify as string
            ``'[low]/[high]'``  or list ``[low,high]``.
        Q : string or int
            Do not draw contours with less than `cut` number of points.
        S : string or int
            Resample smoothing factor.
        {J}
        {R}
        {B}
        {G}
        {W}
        """
        kwargs = self._preprocess(**kwargs)
        kind = data_kind(grid, None, None)
        with Session() as lib:
            if kind == "file":
                file_context = dummy_context(grid)
            elif kind == "grid":
                file_context = lib.virtualfile_from_grid(grid)
            else:
                raise GMTInvalidInput("Unrecognized data type: {}".format(type(grid)))
            with file_context as fname:
                arg_str = " ".join([fname, build_arg_string(kwargs)])
                lib.call_module("grdcontour", arg_str)

    @fmt_docstring
    @use_alias(R="region", J="projection", W="pen", B="frame", I="shading", C="cmap")
    @kwargs_to_strings(R="sequence")
    def grdimage(self, grid, **kwargs):
        """
        Project grids or images and plot them on maps.

        Takes a grid file name or an xarray.DataArray object as input.

        Full option list at :gmt-docs:`grdimage.html`

        {aliases}

        Parameters
        ----------
        grid : str or xarray.DataArray
            The file name of the input grid or the grid loaded as a DataArray.

        """
        kwargs = self._preprocess(**kwargs)
        kind = data_kind(grid, None, None)
        with Session() as lib:
            if kind == "file":
                file_context = dummy_context(grid)
            elif kind == "grid":
                file_context = lib.virtualfile_from_grid(grid)
            else:
                raise GMTInvalidInput("Unrecognized data type: {}".format(type(grid)))
            with file_context as fname:
                arg_str = " ".join([fname, build_arg_string(kwargs)])
                lib.call_module("grdimage", arg_str)

    @fmt_docstring
    @use_alias(
        R="region",
        J="projection",
        B="frame",
        S="style",
        G="color",
        W="pen",
        i="columns",
        l="label",
        C="cmap",
    )
    @kwargs_to_strings(R="sequence", i="sequence_comma")
    def plot(self, x=None, y=None, data=None, sizes=None, direction=None, **kwargs):
        """
        Plot lines, polygons, and symbols on maps.

        Used to be psxy.

        Takes a matrix, (x,y) pairs, or a file name as input and plots lines,
        polygons, or symbols at those locations on a map.

        Must provide either *data* or *x* and *y*.

        If providing data through *x* and *y*, *color* (G) can be a 1d array
        that will be mapped to a colormap.

        If a symbol is selected and no symbol size given, then psxy will
        interpret the third column of the input data as symbol size. Symbols
        whose size is <= 0 are skipped. If no symbols are specified then the
        symbol code (see *S* below) must be present as last column in the
        input. If *S* is not used, a line connecting the data points will be
        drawn instead. To explicitly close polygons, use *L*. Select a fill
        with *G*. If *G* is set, *W* will control whether the polygon outline
        is drawn or not. If a symbol is selected, *G* and *W* determines the
        fill and outline/no outline, respectively.

        Full option list at :gmt-docs:`plot.html`

        {aliases}

        Parameters
        ----------
        x, y : float or 1d arrays
            The x and y coordinates, or arrays of x and y coordinates of the
            data points
        data : str or 2d array
            Either a data file name or a 2d numpy array with the tabular data.
            Use option *columns* (i) to choose which columns are x, y, color,
            and size, respectively.
        sizes : 1d array
            The sizes of the data points in units specified in *style* (S).
            Only valid if using *x* and *y*.
        direction : list of two 1d arrays
            If plotting vectors (using ``style='V'`` or ``style='v'``), then
            should be a list of two 1d arrays with the vector directions. These
            can be angle and length, azimuth and length, or x and y components,
            depending on the style options chosen.
        {J}
        {R}
        A : bool or str
            ``'[m|p|x|y]'``
            By default, geographic line segments are drawn as great circle
            arcs. To draw them as straight lines, use *A*.
        {B}
        {CPT}
        D : str
            ``'dx/dy'``: Offset the plot symbol or line locations by the given
            amounts dx/dy.
        E : bool or str
            ``'[x|y|X|Y][+a][+cl|f][+n][+wcap][+ppen]'``.
            Draw symmetrical error bars.
        {G}
        S : str
            Plot symbols (including vectors, pie slices, fronts, decorated or
            quoted lines).
        {W}
        {U}
        l : str
            Add a legend entry for the symbol or line being plotted.
        """
        kwargs = self._preprocess(**kwargs)

        kind = data_kind(data, x, y)

        extra_arrays = []
        if "S" in kwargs and kwargs["S"][0] in "vV" and direction is not None:
            extra_arrays.extend(direction)
        if "G" in kwargs and not isinstance(kwargs["G"], str):
            if kind != "vectors":
                raise GMTInvalidInput(
                    "Can't use arrays for color if data is matrix or file."
                )
            extra_arrays.append(kwargs["G"])
            del kwargs["G"]
        if sizes is not None:
            if kind != "vectors":
                raise GMTInvalidInput(
                    "Can't use arrays for sizes if data is matrix or file."
                )
            extra_arrays.append(sizes)

        with Session() as lib:
            # Choose how data will be passed in to the module
            if kind == "file":
                file_context = dummy_context(data)
            elif kind == "matrix":
                file_context = lib.virtualfile_from_matrix(data)
            elif kind == "vectors":
                file_context = lib.virtualfile_from_vectors(
                    np.atleast_1d(x), np.atleast_1d(y), *extra_arrays
                )

            with file_context as fname:
                arg_str = " ".join([fname, build_arg_string(kwargs)])
                lib.call_module("plot", arg_str)

    @fmt_docstring
    @use_alias(
        R="region",
        J="projection",
        B="frame",
        S="skip",
        G="label_placement",
        W="pen",
        L="triangular_mesh_pen",
        i="columns",
        C="levels",
    )
    @kwargs_to_strings(R="sequence", i="sequence_comma")
    def contour(self, x=None, y=None, z=None, data=None, **kwargs):
        """
        Contour table data by direct triangulation.

        Takes a matrix, (x,y,z) pairs, or a file name as input and plots lines,
        polygons, or symbols at those locations on a map.

        Must provide either *data* or *x*, *y*, and *z*.

        [TODO: Insert more documentation]

        Full option list at :gmt-docs:`contour.html`

        {aliases}

        Parameters
        ----------
        x, y, z : 1d arrays
            Arrays of x and y coordinates and values z of the data points.
        data : str or 2d array
            Either a data file name or a 2d numpy array with the tabular data.
        {J}
        {R}
        A : bool or str
            ``'[m|p|x|y]'``
            By default, geographic line segments are drawn as great circle
            arcs. To draw them as straight lines, use *A*.
        {B}
        C : Contour file or level(s)
        D : Dump contour coordinates
        E : Network information
        G : Placement of labels
        I : Color the triangles using CPT
        L : Pen to draw the underlying triangulation (default none)
        N : Do not clip contours
        Q : Minimum contour length
            ``'[p|t]'``
        S : Skip input points outside region
            ``'[p|t]'``
        {W}
        X : Origin shift x
        Y : Origin shift y


        """
        kwargs = self._preprocess(**kwargs)

        kind = data_kind(data, x, y, z)
        if kind == "vectors" and z is None:
            raise GMTInvalidInput("Must provided both x, y, and z.")

        with Session() as lib:
            # Choose how data will be passed in to the module
            if kind == "file":
                file_context = dummy_context(data)
            elif kind == "matrix":
                file_context = lib.virtualfile_from_matrix(data)
            elif kind == "vectors":
                file_context = lib.virtualfile_from_vectors(x, y, z)

            with file_context as fname:
                arg_str = " ".join([fname, build_arg_string(kwargs)])
                lib.call_module("contour", arg_str)

    @fmt_docstring
    @use_alias(R="region", J="projection", B="frame")
    @kwargs_to_strings(R="sequence")
    def basemap(self, **kwargs):
        """
        Produce a basemap for the figure.

        Several map projections are available, and the user may specify
        separate tick-mark intervals for boundary annotation, ticking, and
        [optionally] gridlines. A simple map scale or directional rose may also
        be plotted.

        At least one of the options *B*, *L*, or *T* must be specified.

        Full option list at :gmt-docs:`basemap.html`

        {aliases}

        Parameters
        ----------
        {J}
        {R}
        {B}
        L : str
            ``'[g|j|J|n|x]refpoint'``
            Draws a simple map scale centered on the reference point specified.
        Td : str
            Draws a map directional rose on the map at the location defined by
            the reference and anchor points.
        Tm : str
            Draws a map magnetic rose on the map at the location defined by the
            reference and anchor points
        {U}

        """
        kwargs = self._preprocess(**kwargs)
        if not ("B" in kwargs or "L" in kwargs or "T" in kwargs):
            raise GMTInvalidInput("At least one of B, L, or T must be specified.")
        with Session() as lib:
            lib.call_module("basemap", build_arg_string(kwargs))

    @fmt_docstring
    @use_alias(R="region", J="projection")
    @kwargs_to_strings(R="sequence")
    def logo(self, **kwargs):
        """
        Place the GMT graphics logo on a map.

        By default, the GMT logo is 2 inches wide and 1 inch high and
        will be positioned relative to the current plot origin.
        Use various options to change this and to place a transparent or
        opaque rectangular map panel behind the GMT logo.

        Full option list at :gmt-docs:`logo.html`

        {aliases}

        Parameters
        ----------
        {J}
        {R}
        D : str
            ``'[g|j|J|n|x]refpoint+wwidth[+jjustify][+odx[/dy]]'``.
            Sets reference point on the map for the image.
        F : bool or str
            Without further options, draws a rectangular border around the
            GMT logo.
        {U}

        """
        kwargs = self._preprocess(**kwargs)
        if "D" not in kwargs:
            raise GMTInvalidInput("Option D must be specified.")
        with Session() as lib:
            lib.call_module("logo", build_arg_string(kwargs))

    @fmt_docstring
    @use_alias(R="region", J="projection")
    @kwargs_to_strings(R="sequence")
    def image(self, imagefile, **kwargs):
        """
        Place images or EPS files on maps.

        Reads an Encapsulated PostScript file or a raster image file and plots
        it on a map.

        Full option list at :gmt-docs:`image.html`

        {aliases}

        Parameters
        ----------
        {J}
        {R}
        D: str
            ``'[g|j|J|n|x]refpoint+rdpi+w[-]width[/height][+jjustify]
            [+nnx[/ny]][+odx[/dy]]'`` Sets reference point on the map for the
            image.
        F : bool or str
            ``'[+cclearances][+gfill][+i[[gap/]pen]][+p[pen]][+r[radius]]
            [+s[[dx/dy/][shade]]]'`` Without further options, draws a
            rectangular border around the image using **MAP_FRAME_PEN**.
        M : bool
            Convert color image to monochrome grayshades using the (television)
            YIQ-transformation.
        """
        kwargs = self._preprocess(**kwargs)
        with Session() as lib:
            arg_str = " ".join([imagefile, build_arg_string(kwargs)])
            lib.call_module("image", arg_str)

    @fmt_docstring
    @use_alias(R="region", J="projection", D="position", F="box")
    @kwargs_to_strings(R="sequence")
    def legend(self, spec=None, position="JTR+jTR+o0.2c", box="+gwhite+p1p", **kwargs):
        """
        Plot legends on maps.

        Makes legends that can be overlaid on maps. Reads specific
        legend-related information from an input file, or automatically creates
        legend entries from plotted symbols that have labels. Unless otherwise
        noted, annotations will be made using the primary annotation font and
        size in effect (i.e., FONT_ANNOT_PRIMARY).

        Full option list at :gmt-docs:`legend.html`

        {aliases}

        Parameters
        ----------
        spec : None or str
            Either None (default) for using the automatically generated legend
            specification file, or a filename pointing to the legend
            specification file.
        {J}
        {R}
        position (D) : str
            ``'[g|j|J|n|x]refpoint+wwidth[/height][+jjustify][+lspacing]
            [+odx[/dy]]'`` Defines the reference point on the map for the
            legend. By default, uses 'JTR+jTR+o0.2c' which places the legend at
            the top-right corner inside the map frame, with a 0.2 cm offset.
        box (F) : bool or str
            ``'[+cclearances][+gfill][+i[[gap/]pen]][+p[pen]][+r[radius]]
            [+s[[dx/dy/][shade]]]'`` Without further options, draws a
            rectangular border around the legend using **MAP_FRAME_PEN**. By
            default, uses '+gwhite+p1p' which draws a box around the legend
            using a 1 point black pen and adds a white background.
        """
        kwargs = self._preprocess(**kwargs)

        if "D" not in kwargs:
            kwargs["D"] = position

            if "F" not in kwargs:
                kwargs["F"] = box

        with Session() as lib:
            if spec is None:
                specfile = ""
            elif data_kind(spec) == "file":
                specfile = spec
            else:
                raise GMTInvalidInput("Unrecognized data type: {}".format(type(spec)))
            arg_str = " ".join([specfile, build_arg_string(kwargs)])
            lib.call_module("legend", arg_str)

    @fmt_docstring
    @use_alias(R="region", J="projection")
    @kwargs_to_strings(
        R="sequence",
        textfiles="sequence_space",
        angle="sequence_comma",
        font="sequence_comma",
        justify="sequence_comma",
    )
    def text(
        self,
        textfiles=None,
        x=None,
        y=None,
        text=None,
        angle=None,
        font=None,
        justify=None,
        **kwargs,
    ):
        """
        Plot or typeset text on maps

        Used to be pstext.

        Takes in textfile(s) or (x,y,text) triples as input.

        Must provide at least *textfiles* or *x*, *y*, and *text*.

        Full option list at :gmt-docs:`text.html`

        {aliases}

        Parameters
        ----------
        textfiles : str or list
            A text data file name, or a list of filenames containing 1 or more
            records with (x, y[, font, angle, justify], text).
        x, y : float or 1d arrays
            The x and y coordinates, or an array of x and y coordinates to plot
            the text
        text : str or 1d array
            The text string, or an array of strings to plot on the figure
        angle: int/float or bool
            Set the angle measured in degrees counter-clockwise from
            horizontal. E.g. 30 sets the text at 30 degrees. If no angle is
            given then the input textfile(s) must have this as a column.
        font : str or bool
            Set the font specification with format "size,font,color" where size
            is text size in points, font is the font to use, and color sets the
            font color. E.g. "12p,Helvetica-Bold,red" selects a 12p red
            Helvetica-Bold font. If no font info is given then the input
            textfile(s) must have this information in one of its columns.
        justify: str or bool
            Set the alignment which refers to the part of the text string that
            will be mapped onto the (x,y) point. Choose a 2 character
            combination of L, C, R (for left, center, or right) and T, M, B for
            top, middle, or bottom. E.g., BL for lower left. If no
            justification is given then the input textfile(s) must have this as
            a column.
        {J}
        {R}
        """
        kwargs = self._preprocess(**kwargs)

        kind = data_kind(textfiles, x, y, text)
        if kind == "vectors" and text is None:
            raise GMTInvalidInput("Must provide text with x and y.")
        if kind == "file":
            for textfile in textfiles.split(" "):  # ensure that textfile(s) exist
                if not os.path.exists(textfile):
                    raise GMTInvalidInput(f"Cannot find the file: {textfile}")

        if angle is not None or font is not None or justify is not None:
            if "F" not in kwargs.keys():
                kwargs.update({"F": ""})
            if angle is not None and isinstance(angle, (int, float)):
                kwargs["F"] += f"+a{str(angle)}"
            if font is not None and isinstance(font, str):
                kwargs["F"] += f"+f{font}"
            if justify is not None and isinstance(justify, str):
                kwargs["F"] += f"+j{justify}"

        with GMTTempFile(suffix=".txt") as tmpfile:
            with Session() as lib:
                if kind == "file":
                    fname = textfiles
                elif kind == "vectors":
                    pd.DataFrame.from_dict(
                        {
                            "x": np.atleast_1d(x),
                            "y": np.atleast_1d(y),
                            "text": np.atleast_1d(text),
                        }
                    ).to_csv(
                        tmpfile.name,
                        sep="\t",
                        header=False,
                        index=False,
                        quoting=csv.QUOTE_NONE,
                    )
                    fname = tmpfile.name

                arg_str = " ".join([fname, build_arg_string(kwargs)])
                lib.call_module("text", arg_str)<|MERGE_RESOLUTION|>--- conflicted
+++ resolved
@@ -162,25 +162,6 @@
         Parameters
         ----------
         position (D) : str
-<<<<<<< HEAD
-            ``[g|j|J|n|x]refpoint[+wlength[/width]][+e[b|f][length]][+h|v][+jjustify]
-            [+m[a|c|l|u]][+n[txt]][+odx[/dy]]``.
-            Defines the reference point on the map for the color scale using one of four
-            coordinate systems:
-            (1) Use -Dg for map (user) coordinates,
-            (2) use -Dj or -DJ for setting refpoint via a 2-char justification code that
-            refers to the (invisible) map domain rectangle,
-            (3) use -Dn for normalized (0-1) coordinates, or
-            (4) use -Dx for plot coordinates (inches, cm, etc.).\
-            All but -Dx requires both -R and -J to be specified.
-            Append +w followed by the length and width of the color bar.
-            If width is not specified then it is set to 4% of the given length.
-            Give a negative length to reverse the scale bar.
-            Append +h to get a horizontal scale [Default is vertical (+v)].
-            By default, the anchor point on the scale is assumed to be the bottom left
-            corner (BL), but this can be changed by appending +j followed by a 2-char
-            justification code justify.
-=======
             ``[g|j|J|n|x]refpoint[+wlength[/width]][+e[b|f][length]][+h|v]
             [+jjustify][+m[a|c|l|u]][+n[txt]][+odx[/dy]]``. Defines the
             reference point on the map for the color scale using one of four
@@ -196,34 +177,12 @@
             default, the anchor point on the scale is assumed to be the bottom
             left corner (BL), but this can be changed by appending +j followed
             by a 2-char justification code justify.
-
->>>>>>> 343c7adb
         box (F) : bool or str
             ``[+cclearances][+gfill][+i[[gap/]pen]][+p[pen]][+r[radius]]
             [+s[[dx/dy/][shade]]]``. If set to True, draws a rectangular
             border around the color scale. Alternatively, specify a different
             pen with +ppen. Add +gfill to fill the scale panel [no fill].
             Append +cclearance where clearance is either gap, xgap/ygap, or
-<<<<<<< HEAD
-            lgap/rgap/bgap/tgap where these items are uniform, separate in x- and
-            y-direction, or individual side spacings between scale and border.
-            Append +i to draw a secondary, inner border as well. We use a uniform gap
-            between borders of 2p and the MAP_DEFAULTS_PEN unless other values are
-            specified.
-            Append +r to draw rounded rectangular borders instead, with a 6p corner
-            radius. You can override this radius by appending another value.
-            Finally, append +s to draw an offset background shaded region. Here, dx/dy
-            indicates the shift relative to the foreground frame [4p/-4p] and shade sets
-            the fill style to use for shading [gray50].
-        truncate (G) : list or str
-            ``zlo/zhi``
-            Truncate the incoming CPT so that the lowest and highest z-levels are to zlo
-            and zhi. If one of these equal NaN then we leave that end of the CPT alone.
-            The truncation takes place before the plotting.
-        scale (W) : float
-            Multiply all z-values in the CPT by the provided scale. By default the CPT
-            is used as is.
-=======
             lgap/rgap/bgap/tgap where these items are uniform, separate in x-
             and y-direction, or individual side spacings between scale and
             border. Append +i to draw a secondary, inner border as well. We use
@@ -234,19 +193,15 @@
             offset background shaded region. Here, dx/dy indicates the shift
             relative to the foreground frame [4p/-4p] and shade sets the fill
             style to use for shading [gray50].
-
         truncate (G) : list or str
             ``zlo/zhi`` Truncate the incoming CPT so that the lowest and
             highest z-levels are to zlo and zhi. If one of these equal NaN then
             we leave that end of the CPT alone. The truncation takes place
             before the plotting.
-
         scale (W) : float
             Multiply all z-values in the CPT by the provided scale. By default
             the CPT is used as is.
 
-        {aliases}
->>>>>>> 343c7adb
         """
         kwargs = self._preprocess(**kwargs)
         with Session() as lib:
