--- conflicted
+++ resolved
@@ -423,10 +423,7 @@
         solar,
         subplot,
         text,
-<<<<<<< HEAD
         velo,
-    )
-=======
     )
 
 
@@ -451,5 +448,4 @@
                 f"Invalid display mode '{method}', "
                 "should be either 'notebook', 'external' or 'none'."
             )
-        )
->>>>>>> 04630ff7
+        )