"""
Decorators to help wrap the GMT modules.

Apply them to functions wrapping GMT modules to automate: alias generation for
arguments, insert common text into docstrings, transform arguments to strings,
etc.
"""
import functools
import textwrap
import warnings

import numpy as np
from pygmt.exceptions import GMTInvalidInput
from pygmt.helpers.utils import is_nonstr_iter

COMMON_OPTIONS = {
    "R": r"""
        region : str or list
            *Required if this is the first plot command*.
            *xmin/xmax/ymin/ymax*\ [**+r**][**+u**\ *unit*].
            Specify the :doc:`region </tutorials/regions>` of interest.""",
    "J": r"""
        projection : str
            *Required if this is the first plot command*.
            *projcode*\[*projparams*/]\ *width*.
            Select map :doc:`projection </projections/index>`.""",
    "B": r"""
        frame : bool or str or list
            Set map boundary
            :doc:`frame and axes attributes </tutorials/frames>`. """,
    "U": """\
        timestamp : bool or str
            Draw GMT time stamp logo on plot.""",
    "CPT": r"""
        cmap : str
           File name of a CPT file or a series of comma-separated colors
           (e.g., *color1*,\ *color2*,\ *color3*) to build a linear continuous
           CPT from those colors automatically.""",
    "G": """\
        color : str
            Select color or pattern for filling of symbols or polygons. Default
            is no fill.""",
    "V": """\
        verbose : bool or str
            Select verbosity level [Default is **w**], which modulates the messages
            written to stderr. Choose among 7 levels of verbosity:

            - **q** - Quiet, not even fatal error messages are produced
            - **e** - Error messages only
            - **w** - Warnings [Default]
            - **t** - Timings (report runtimes for time-intensive algorithms);
            - **i** - Informational messages (same as ``verbose=True``)
            - **c** - Compatibility warnings
            - **d** - Debugging messages""",
    "W": """\
        pen : str
            Set pen attributes for lines or the outline of symbols.""",
    "XY": r"""
        xshift : str
            [**a**\|\ **c**\|\ **f**\|\ **r**\][*xshift*].
            Shift plot origin in x-direction.
        yshift : str
            [**a**\|\ **c**\|\ **f**\|\ **r**\][*yshift*].
            Shift plot origin in y-direction. Full documentation is at
            :gmt-docs:`gmt.html#xy-full`.
         """,
    "a": r"""
        aspatial : bool or str
            [*col*\ =]\ *name*\ [,...].
            Control how aspatial data are handled during input and output.
            Full documentation is at :gmt-docs:`gmt.html#aspatial-full`.
         """,
    "c": r"""
        panel : bool or int or list
            [*row,col*\|\ *index*].
            Selects a specific subplot panel. Only allowed when in subplot
            mode. Use ``panel=True`` to advance to the next panel in the
            selected order. Instead of *row,col* you may also give a scalar
            value *index* which depends on the order you set via ``autolabel``
            when the subplot was defined. **Note**: *row*, *col*, and *index*
            all start at 0.
         """,
    "f": r"""
        coltypes : str
            [**i**\|\ **o**]\ *colinfo*.
            Specify data types of input and/or output columns (time or
            geographical data). Full documentation is at
            :gmt-docs:`gmt.html#f-full`.
         """,
    "j": r"""
        distcalc : str
            **e**\|\ **f**\|\ **g**.
            Determine how spherical distances are calculated.

            - **e** - Ellipsoidal (or geodesic) mode
            - **f** - Flat Earth mode
            - **g** - Great circle distance [Default]

            All spherical distance calculations depend on the current ellipsoid
            (:gmt-term:`PROJ_ELLIPSOID`), the definition of the mean radius
            (:gmt-term:`PROJ_MEAN_RADIUS`), and the specification of latitude type
            (:gmt-term:`PROJ_AUX_LATITUDE`). Geodesic distance calculations is also
            controlled by method (:gmt-term:`PROJ_GEODESIC`).""",
    "n": r"""
        interpolation : str
            [**b**\|\ **c**\|\ **l**\|\ **n**][**+a**][**+b**\ *BC*][**+c**][**+t**\ *threshold*].
            Select interpolation mode for grids. You can select the type of
            spline used:

            - **b** for B-spline
            - **c** for bicubic [Default]
            - **l** for bilinear
            - **n** for nearest-neighbor""",
    "p": r"""
        perspective : list or str
            [**x**\|\ **y**\|\ **z**]\ *azim*\[/*elev*\[/*zlevel*]]\
            [**+w**\ *lon0*/*lat0*\[/*z0*]][**+v**\ *x0*/*y0*].
            Select perspective view and set the azimuth and elevation angle of
            the viewpoint. Default is [180, 90]. Full documentation is at
            :gmt-docs:`gmt.html#perspective-full`.
        """,
    "r": r"""
        registration : str
            **g**\|\ **p**.
            Force gridline (**g**) or pixel (**p**) node registration.
            [Default is **g**\ (ridline)].
        """,
    "t": """\
        transparency : int or float
            Set transparency level, in [0-100] percent range.
            Default is 0, i.e., opaque.
            Only visible when PDF or raster format output is selected.
            Only the PNG format selection adds a transparency layer
            in the image (for further processing). """,
    "x": r"""
        cores : bool or int
            [[**-**]\ *n*].
            Limit the number of cores to be used in any OpenMP-enabled
            multi-threaded algorithms. By default we try to use all available
            cores. Set a number *n* to only use n cores (if too large it will
            be truncated to the maximum cores available). Finally, give a
            negative number *-n* to select (all - *n*) cores (or at least 1 if
            *n* equals or exceeds all).
            """,
}


def fmt_docstring(module_func):
    r"""
    Decorator to insert common text into module docstrings.

    Should be the last decorator (at the top).

    Use any of these placeholders in your docstring to have them substituted:

    * ``{aliases}``: Insert a section listing the parameter aliases defined by
      decorator ``use_alias``.

    The following are places for common parameter descriptions:

    * ``{R}``: region (bounding box as west, east, south, north)
    * ``{J}``: projection (coordinate system to use)
    * ``{B}``: frame (map frame and axes parameters)
    * ``{U}``: timestamp (insert time stamp logo)
    * ``{CPT}``: cmap (the color palette table)
    * ``{G}``: color
    * ``{W}``: pen
    * ``{n}``: interpolation

    Parameters
    ----------
    module_func : function
        The module function.

    Returns
    -------
    module_func
        The same *module_func* but with the docstring formatted.

    Examples
    --------

    >>> @fmt_docstring
    ... @use_alias(R="region", J="projection")
    ... def gmtinfo(**kwargs):
    ...     '''
    ...     My nice module.
    ...
    ...     Parameters
    ...     ----------
    ...     {R}
    ...     {J}
    ...
    ...     {aliases}
    ...     '''
    ...     pass
    >>> print(gmtinfo.__doc__)
    <BLANKLINE>
    My nice module.
    <BLANKLINE>
    Parameters
    ----------
    region : str or list
        *Required if this is the first plot command*.
        *xmin/xmax/ymin/ymax*\ [**+r**][**+u**\ *unit*].
        Specify the :doc:`region </tutorials/regions>` of interest.
    projection : str
        *Required if this is the first plot command*.
        *projcode*\[*projparams*/]\ *width*.
        Select map :doc:`projection </projections/index>`.
    <BLANKLINE>
    **Aliases:**
    <BLANKLINE>
    - J = projection
    - R = region
    <BLANKLINE>
    """
    filler_text = {}

    if hasattr(module_func, "aliases"):
        aliases = ["**Aliases:**\n"]
        for arg in sorted(module_func.aliases):
            alias = module_func.aliases[arg]
            aliases.append("- {} = {}".format(arg, alias))
        filler_text["aliases"] = "\n".join(aliases)

    for marker, text in COMMON_OPTIONS.items():
        # Remove the indentation and the first line break from the multiline
        # strings so that it doesn't mess up the original docstring
        filler_text[marker] = textwrap.dedent(text.lstrip("\n"))

    # Dedent the docstring to make it all match the option text.
    docstring = textwrap.dedent(module_func.__doc__)

    module_func.__doc__ = docstring.format(**filler_text)

    return module_func


def use_alias(**aliases):
    """
    Decorator to add aliases to keyword arguments of a function.

    Use this decorator above the argument parsing decorators, usually only
    below ``fmt_docstring``.

    Replaces the aliases with their desired names before passing them along to
    the module function.

    Keywords passed to this decorator are the desired argument name and their
    value is the alias.

    Adds a dictionary attribute to the function with the aliases. Use in
    conjunction with ``fmt_docstring`` to insert a list of valid aliases in
    your docstring.

    Examples
    --------

    >>> @use_alias(R="region", J="projection")
    ... def my_module(**kwargs):
    ...     print("R =", kwargs["R"], "J =", kwargs["J"])
    >>> my_module(R="bla", J="meh")
    R = bla J = meh
    >>> my_module(region="bla", J="meh")
    R = bla J = meh
    >>> my_module(R="bla", projection="meh")
    R = bla J = meh
    >>> my_module(region="bla", projection="meh")
    R = bla J = meh
    >>> my_module(
    ...     region="bla", projection="meh", J="bla"
    ... )  # doctest: +NORMALIZE_WHITESPACE
    Traceback (most recent call last):
      ...
    pygmt.exceptions.GMTInvalidInput:
        Arguments in short-form (J) and long-form (projection) can't coexist
    """

    def alias_decorator(module_func):
        """
        Decorator that replaces the aliases for arguments.
        """

        @functools.wraps(module_func)
        def new_module(*args, **kwargs):
            """
            New module that parses and replaces the registered aliases.
            """
            for arg, alias in aliases.items():
                if alias in kwargs and arg in kwargs:
                    raise GMTInvalidInput(
                        f"Arguments in short-form ({arg}) and long-form ({alias}) can't coexist"
                    )
                if alias in kwargs:
                    kwargs[arg] = kwargs.pop(alias)
            return module_func(*args, **kwargs)

        new_module.aliases = aliases

        return new_module

    return alias_decorator


def kwargs_to_strings(**conversions):
    """
    Decorator to convert given keyword arguments to strings.

    The strings are what GMT expects from command line arguments.

    Boolean arguments and None are not converted and will be processed in the
    ``build_arg_string`` function.

    You can also specify other conversions to specific arguments.

    Conversions available:

    * 'sequence': transforms a sequence (list, tuple) into a ``'/'`` separated
      string
    * 'sequence_comma': transforms a sequence into a ``','`` separated string
    * 'sequence_plus': transforms a sequence into a ``'+'`` separated string
    * 'sequence_space': transforms a sequence into a ``' '`` separated string

    Parameters
    ----------
    conversions : keyword arguments
        Keyword arguments specifying other kinds of conversions that should be
        performed. The keyword is the name of the argument and the value is the
        conversion type (see list above).

    Examples
    --------

    >>> @kwargs_to_strings(
    ...     R="sequence", i="sequence_comma", files="sequence_space"
    ... )
    ... def module(*args, **kwargs):
    ...     "A module that prints the arguments it received"
    ...     print("{", end="")
    ...     print(
    ...         ", ".join(
    ...             "'{}': {}".format(k, repr(kwargs[k]))
    ...             for k in sorted(kwargs)
    ...         ),
    ...         end="",
    ...     )
    ...     print("}")
    ...     if args:
    ...         print("args:", " ".join("{}".format(x) for x in args))
    >>> module(R=[1, 2, 3, 4])
    {'R': '1/2/3/4'}
    >>> # It's already a string, do nothing
    >>> module(R="5/6/7/8")
    {'R': '5/6/7/8'}
    >>> module(P=True)
    {'P': True}
    >>> module(P=False)
    {'P': False}
    >>> module(P=None)
    {'P': None}
    >>> module(i=[1, 2])
    {'i': '1,2'}
    >>> module(files=["data1.txt", "data2.txt"])
    {'files': 'data1.txt data2.txt'}
    >>> # Other non-boolean arguments are passed along as they are
    >>> module(123, bla=(1, 2, 3), foo=True, A=False, i=(5, 6))
    {'A': False, 'bla': (1, 2, 3), 'foo': True, 'i': '5,6'}
    args: 123
    >>> import datetime
    >>> module(
    ...     R=[
    ...         np.datetime64("2010-01-01T16:00:00"),
    ...         datetime.datetime(2020, 1, 1, 12, 23, 45),
    ...     ]
    ... )
    {'R': '2010-01-01T16:00:00/2020-01-01T12:23:45.000000'}
    >>> import pandas as pd
    >>> import xarray as xr
    >>> module(
    ...     R=[
    ...         xr.DataArray(data=np.datetime64("2005-01-01T08:00:00")),
    ...         pd.Timestamp("2015-01-01T12:00:00.123456789"),
    ...     ]
    ... )
    {'R': '2005-01-01T08:00:00.000000000/2015-01-01T12:00:00.123456'}
    """
    valid_conversions = [
        "sequence",
        "sequence_comma",
        "sequence_plus",
        "sequence_space",
    ]

    for arg, fmt in conversions.items():
        if fmt not in valid_conversions:
            raise GMTInvalidInput(
                "Invalid conversion type '{}' for argument '{}'.".format(fmt, arg)
            )

    separators = {
        "sequence": "/",
        "sequence_comma": ",",
        "sequence_plus": "+",
        "sequence_space": " ",
    }

    # Make the actual decorator function
    def converter(module_func):
        """
        The decorator that creates our new function with the conversions.
        """

        @functools.wraps(module_func)
        def new_module(*args, **kwargs):
            """
            New module instance that converts the arguments first.
            """
            for arg, fmt in conversions.items():
                if arg in kwargs:
                    value = kwargs[arg]
                    issequence = fmt in separators
                    if issequence and is_nonstr_iter(value):
                        for index, item in enumerate(value):
                            try:
                                # check if there is a space " " when converting
                                # a pandas.Timestamp/xr.DataArray to a string.
                                # If so, use np.datetime_as_string instead.
                                assert " " not in str(item)
                            except AssertionError:
                                # convert datetime-like item to ISO 8601
                                # string format like YYYY-MM-DDThh:mm:ss.ffffff
                                value[index] = np.datetime_as_string(
                                    np.asarray(item, dtype=np.datetime64)
                                )
                        kwargs[arg] = separators[fmt].join(f"{item}" for item in value)
            # Execute the original function and return its output
            return module_func(*args, **kwargs)

        return new_module

<<<<<<< HEAD
    return converter


def remove_bools(kwargs):
    """
    Remove booleans from arguments.

    If ``True``, replace it with an empty string. If ``False``, completely
    remove the entry from the argument list.

    Parameters
    ----------
    kwargs : dict
        Dictionary with the keyword arguments.

    Returns
    -------
    new_kwargs : dict
        A copy of `kwargs` with the booleans parsed.
    """
    new_kwargs = {}
    for arg, value in kwargs.items():
        if isinstance(value, bool):
            if value:
                new_kwargs[arg] = ""
        else:
            new_kwargs[arg] = value
    return new_kwargs


def deprecate_parameter(oldname, newname, deprecate_version, remove_version):
    """
    Decorator to deprecate a parameter.

    Parameters
    ----------
    oldname : str
        The old, deprecated parameter name.
    newname : str
        The new parameter name.
    deprecate_version : str
        The PyGMT version when the old parameter starts to be deprecated.
    remove_version : str
        The PyGMT version when the old parameter will be fully removed.

    Examples
    --------
    >>> @deprecate_parameter("sizes", "size", "v0.0.0", "v9.9.9")
    ... @deprecate_parameter("colors", "color", "v0.0.0", "v9.9.9")
    ... @deprecate_parameter("infile", "data", "v0.0.0", "v9.9.9")
    ... def module(data, size=0, **kwargs):
    ...     "A module that prints the arguments it received"
    ...     print(f"data={data}, size={size}, color={kwargs['color']}")
    >>> # new names are supported
    >>> module(data="table.txt", size=5.0, color="red")
    data=table.txt, size=5.0, color=red
    >>> # old names are supported, DeprecationWarning warnings are reported
    >>> with warnings.catch_warnings(record=True) as w:
    ...     module(infile="table.txt", sizes=5.0, colors="red")
    ...     # check the number of warnings
    ...     assert len(w) == 3
    ...     for i in range(len(w)):
    ...         assert issubclass(w[i].category, DeprecationWarning)
    ...         assert "deprecated" in str(w[i].message)
    ...
    data=table.txt, size=5.0, color=red
    """

    def deprecator(module_func):
        """
        The decorator that creates the new function to work with both old and
        new parameters.
        """

        @functools.wraps(module_func)
        def new_module(*args, **kwargs):
            """
            New module instance that converts old parameters to new parameters.
            """
            if oldname in kwargs:
                if newname in kwargs:
                    raise GMTInvalidInput(
                        f"Can't provide both '{newname}' and '{oldname}'."
                    )
                msg = (
                    f"The '{oldname}' parameter is deprecated since {deprecate_version}"
                    f" and will be removed in {remove_version};"
                    f" please use '{newname}' instead."
                )
                warnings.simplefilter("always", DeprecationWarning)  # turn off filter
                warnings.warn(msg, DeprecationWarning, 2)
                warnings.simplefilter("default", DeprecationWarning)  # reset filter
                kwargs[newname] = kwargs.pop(oldname)
            return module_func(*args, **kwargs)

        return new_module

    return deprecator
=======
    return converter
>>>>>>> 9e290825
<|MERGE_RESOLUTION|>--- conflicted
+++ resolved
@@ -439,35 +439,7 @@
 
         return new_module
 
-<<<<<<< HEAD
     return converter
-
-
-def remove_bools(kwargs):
-    """
-    Remove booleans from arguments.
-
-    If ``True``, replace it with an empty string. If ``False``, completely
-    remove the entry from the argument list.
-
-    Parameters
-    ----------
-    kwargs : dict
-        Dictionary with the keyword arguments.
-
-    Returns
-    -------
-    new_kwargs : dict
-        A copy of `kwargs` with the booleans parsed.
-    """
-    new_kwargs = {}
-    for arg, value in kwargs.items():
-        if isinstance(value, bool):
-            if value:
-                new_kwargs[arg] = ""
-        else:
-            new_kwargs[arg] = value
-    return new_kwargs
 
 
 def deprecate_parameter(oldname, newname, deprecate_version, remove_version):
@@ -537,7 +509,4 @@
 
         return new_module
 
-    return deprecator
-=======
-    return converter
->>>>>>> 9e290825
+    return deprecator