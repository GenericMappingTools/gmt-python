"""
Helper functions for testing.
"""
import inspect
import os
import string

from matplotlib.testing.compare import compare_images

from ..exceptions import GMTImageComparisonFailure


def check_figures_equal(*, extensions=("png",), tol=0.0, result_dir="result_images"):
    """
    Decorator for test cases that generate and compare two figures.

    The decorated function must take two arguments, *fig_ref* and *fig_test*,
    and draw the reference and test images on them. After the function
    returns, the figures are saved and compared.

    This decorator is practically identical to matplotlib's check_figures_equal
    function, but adapted for PyGMT figures. See also the original code at
    https://matplotlib.org/3.3.1/api/testing_api.html#
    matplotlib.testing.decorators.check_figures_equal

    Parameters
    ----------
    extensions : list
        The extensions to test. Default is ["png"].
    tol : float
        The RMS threshold above which the test is considered failed.
    result_dir : str
        The directory where the figures will be stored.

    Examples
    --------

    >>> import pytest
    >>> import shutil
    >>> from pygmt import Figure

    >>> @check_figures_equal(result_dir="tmp_result_images")
    ... def test_check_figures_equal():
    ...     fig_ref = Figure()
    ...     fig_ref.basemap(projection="X5c", region=[0, 5, 0, 5], frame=True)
    ...     fig_test = Figure()
    ...     fig_test.basemap(projection="X5c", region=[0, 5, 0, 5], frame="af")
    ...     return fig_ref, fig_test
    >>> test_check_figures_equal()
    >>> assert len(os.listdir("tmp_result_images")) == 0
    >>> shutil.rmtree(path="tmp_result_images")  # cleanup folder if tests pass

    >>> @check_figures_equal(result_dir="tmp_result_images")
    ... def test_check_figures_unequal():
    ...     fig_ref = Figure()
    ...     fig_ref.basemap(projection="X5c", region=[0, 5, 0, 5], frame=True)
    ...     fig_test = Figure()
    ...     fig_test.basemap(projection="X5c", region=[0, 3, 0, 3], frame=True)
    ...     return fig_ref, fig_test
    >>> with pytest.raises(GMTImageComparisonFailure):
    ...     test_check_figures_unequal()
    >>> for suffix in ["", "-expected", "-failed-diff"]:
    ...     assert os.path.exists(
    ...         os.path.join(
    ...             "tmp_result_images",
    ...             f"test_check_figures_unequal{suffix}.png",
    ...         )
    ...     )
    >>> shutil.rmtree(path="tmp_result_images")  # cleanup folder if tests pass
    """
    # pylint: disable=invalid-name
    ALLOWED_CHARS = set(string.digits + string.ascii_letters + "_-[]()")
    KEYWORD_ONLY = inspect.Parameter.KEYWORD_ONLY

    def decorator(func):
        import pytest

        os.makedirs(result_dir, exist_ok=True)
        old_sig = inspect.signature(func)

        @pytest.mark.parametrize("ext", extensions)
        def wrapper(*args, ext, request, **kwargs):
            if "ext" in old_sig.parameters:
                kwargs["ext"] = ext
            if "request" in old_sig.parameters:
                kwargs["request"] = request

            file_name = "".join(c for c in request.node.name if c in ALLOWED_CHARS)
            try:
<<<<<<< HEAD
                fig_ref = Figure()
                fig_test = Figure()
                func(*args, fig_ref=fig_ref, fig_test=fig_test, **kwargs)
                ref_image_path = os.path.join(result_dir, f"{file_name}-expected.{ext}")
                test_image_path = os.path.join(result_dir, f"{file_name}.{ext}")
=======
                fig_ref, fig_test = func(*args, **kwargs)
                ref_image_path = os.path.join(
                    result_dir, func.__name__ + "-expected.png"
                )
                test_image_path = os.path.join(result_dir, func.__name__ + ".png")
>>>>>>> 5a178588
                fig_ref.savefig(ref_image_path)
                fig_test.savefig(test_image_path)

                # Code below is adapted for PyGMT, and is originally based on
                # matplotlib.testing.decorators._raise_on_image_difference
                err = compare_images(
                    expected=ref_image_path,
                    actual=test_image_path,
                    tol=tol,
                    in_decorator=True,
                )
                if err is None:  # Images are the same
                    os.remove(ref_image_path)
                    os.remove(test_image_path)
                else:  # Images are not the same
                    for key in ["actual", "expected", "diff"]:
                        err[key] = os.path.relpath(err[key])
                    raise GMTImageComparisonFailure(
                        "images not close (RMS %(rms).3f):\n\t%(actual)s\n\t%(expected)s "
                        % err
                    )
            finally:
                del fig_ref
                del fig_test

        parameters = [
            param
            for param in old_sig.parameters.values()
            if param.name not in {"fig_test", "fig_ref"}
        ]
        if "ext" not in old_sig.parameters:
            parameters += [inspect.Parameter("ext", KEYWORD_ONLY)]
        if "request" not in old_sig.parameters:
            parameters += [inspect.Parameter("request", KEYWORD_ONLY)]
        new_sig = old_sig.replace(parameters=parameters)
        wrapper.__signature__ = new_sig

        # reach a bit into pytest internals to hoist the marks from
        # our wrapped function
        new_marks = getattr(func, "pytestmark", []) + wrapper.pytestmark
        wrapper.pytestmark = new_marks

        return wrapper

    return decorator<|MERGE_RESOLUTION|>--- conflicted
+++ resolved
@@ -87,19 +87,9 @@
 
             file_name = "".join(c for c in request.node.name if c in ALLOWED_CHARS)
             try:
-<<<<<<< HEAD
-                fig_ref = Figure()
-                fig_test = Figure()
-                func(*args, fig_ref=fig_ref, fig_test=fig_test, **kwargs)
+                fig_ref, fig_test = func(*args, **kwargs)
                 ref_image_path = os.path.join(result_dir, f"{file_name}-expected.{ext}")
                 test_image_path = os.path.join(result_dir, f"{file_name}.{ext}")
-=======
-                fig_ref, fig_test = func(*args, **kwargs)
-                ref_image_path = os.path.join(
-                    result_dir, func.__name__ + "-expected.png"
-                )
-                test_image_path = os.path.join(result_dir, func.__name__ + ".png")
->>>>>>> 5a178588
                 fig_ref.savefig(ref_image_path)
                 fig_test.savefig(test_image_path)
 
