--- conflicted
+++ resolved
@@ -1,11 +1,9 @@
 """
 Utilities and common tasks for wrapping the GMT modules.
 """
-<<<<<<< HEAD
+
 import os
 import sys
-=======
->>>>>>> 9c357f39
 import shutil
 import subprocess
 import sys
