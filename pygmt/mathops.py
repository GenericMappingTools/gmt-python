--- conflicted
+++ resolved
@@ -20,27 +20,14 @@
     Parameters
     ----------
     cmap (C) : str
-<<<<<<< HEAD
-        Selects the master color palette table (CPT) to use in the interpolation.
-        Full list of built-in color palette tables can be found at
-        :gmt-docs:`cookbook/cpts.html#built-in-color-palette-tables-cpt`.
-    series (T) : list or str
-        ``[min/max/inc[+b|l|n]|file|list]``.
-        Defines the range of the new CPT by giving the lowest and highest z-value (and
-        optionally an interval). If this is not given, the existing range in the master
-        CPT will be used intact.
-=======
         Selects the master color palette table (CPT) to use in the
         interpolation. Full list of built-in color palette tables can be found
         at :gmt-docs:`cookbook/cpts.html#built-in-color-palette-tables-cpt`.
-
     series (T) : list or str
         ``[min/max/inc[+b|l|n]|file|list]``. Defines the range of the new CPT
         by giving the lowest and highest z-value (and optionally an interval).
         If this is not given, the existing range in the master CPT will be used
         intact.
-
->>>>>>> 343c7adb
     truncate (G) : list or str
         ``zlo/zhi``. Truncate the incoming CPT so that the lowest and highest
         z-levels are to zlo and zhi. If one of these equal NaN then we leave
@@ -48,15 +35,9 @@
         resampling. See also
         :gmt-docs:`cookbook/features.html#manipulating-cpts`.
     output (H) : str
-<<<<<<< HEAD
-        Optional. The file name with extension .cpt to store the generated CPT file.
-        If not given or False (default), saves the CPT as the session current CPT.
-=======
         Optional. The file name with extension .cpt to store the generated CPT
         file. If not given or False (default), saves the CPT as the session
         current CPT.
-
->>>>>>> 343c7adb
     reverse (I) : str
         Set this to True or c [Default] to reverse the sense of color
         progression in the master CPT. Set this to z to reverse the sign of
