--- conflicted
+++ resolved
@@ -20,12 +20,9 @@
 from pygmt.src.logo import logo
 from pygmt.src.makecpt import makecpt
 from pygmt.src.meca import meca
-<<<<<<< HEAD
-from pygmt.src.subplot import sca, subplot
-=======
 from pygmt.src.plot import plot
 from pygmt.src.plot3d import plot3d
->>>>>>> 540ac0f0
+from pygmt.src.subplot import sca, subplot
 from pygmt.src.surface import surface
 from pygmt.src.text import text_ as text  # "text" is an argument within "text_"
 from pygmt.src.which import which