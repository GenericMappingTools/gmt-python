"""
Source code for PyGMT modules.
"""
# pylint: disable=import-outside-toplevel


from pygmt.src.basemap import basemap
from pygmt.src.blockmedian import blockmedian
from pygmt.src.coast import coast
from pygmt.src.colorbar import colorbar
from pygmt.src.contour import contour
from pygmt.src.grd2cpt import grd2cpt
from pygmt.src.grdcontour import grdcontour
from pygmt.src.grdcut import grdcut
from pygmt.src.grdfilter import grdfilter
from pygmt.src.grdimage import grdimage
from pygmt.src.grdinfo import grdinfo
from pygmt.src.grdtrack import grdtrack
from pygmt.src.grdview import grdview
from pygmt.src.image import image
from pygmt.src.info import info
from pygmt.src.inset import inset
from pygmt.src.legend import legend
from pygmt.src.logo import logo
from pygmt.src.makecpt import makecpt
from pygmt.src.meca import meca
from pygmt.src.plot import plot
from pygmt.src.plot3d import plot3d
<<<<<<< HEAD
from pygmt.src.solar import solar
=======
from pygmt.src.subplot import set_panel, subplot
>>>>>>> 0fd514e0
from pygmt.src.surface import surface
from pygmt.src.text import text_ as text  # "text" is an argument within "text_"
from pygmt.src.which import which<|MERGE_RESOLUTION|>--- conflicted
+++ resolved
@@ -2,8 +2,6 @@
 Source code for PyGMT modules.
 """
 # pylint: disable=import-outside-toplevel
-
-
 from pygmt.src.basemap import basemap
 from pygmt.src.blockmedian import blockmedian
 from pygmt.src.coast import coast
@@ -26,11 +24,7 @@
 from pygmt.src.meca import meca
 from pygmt.src.plot import plot
 from pygmt.src.plot3d import plot3d
-<<<<<<< HEAD
-from pygmt.src.solar import solar
-=======
 from pygmt.src.subplot import set_panel, subplot
->>>>>>> 0fd514e0
 from pygmt.src.surface import surface
 from pygmt.src.text import text_ as text  # "text" is an argument within "text_"
 from pygmt.src.which import which