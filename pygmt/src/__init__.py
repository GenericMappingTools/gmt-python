"""
Source code for PyGMT modules.
"""
# pylint: disable=import-outside-toplevel
<<<<<<< HEAD
from pygmt.src.basemap import basemap
from pygmt.src.coast import coast
from pygmt.src.colorbar import colorbar
from pygmt.src.contour import contour
from pygmt.src.grdcontour import grdcontour
from pygmt.src.grdimage import grdimage
from pygmt.src.grdview import grdview
from pygmt.src.image import image
from pygmt.src.legend import legend
from pygmt.src.logo import logo
from pygmt.src.meca import meca
from pygmt.src.plot import plot
from pygmt.src.plot3d import plot3d
from pygmt.src.text import text
=======
from pygmt.src.inset import inset
from pygmt.src.meca import meca
>>>>>>> 12adb412
<|MERGE_RESOLUTION|>--- conflicted
+++ resolved
@@ -2,7 +2,6 @@
 Source code for PyGMT modules.
 """
 # pylint: disable=import-outside-toplevel
-<<<<<<< HEAD
 from pygmt.src.basemap import basemap
 from pygmt.src.coast import coast
 from pygmt.src.colorbar import colorbar
@@ -13,11 +12,8 @@
 from pygmt.src.image import image
 from pygmt.src.legend import legend
 from pygmt.src.logo import logo
+from pygmt.src.inset import inset
 from pygmt.src.meca import meca
 from pygmt.src.plot import plot
 from pygmt.src.plot3d import plot3d
-from pygmt.src.text import text
-=======
-from pygmt.src.inset import inset
-from pygmt.src.meca import meca
->>>>>>> 12adb412
+from pygmt.src.text import text