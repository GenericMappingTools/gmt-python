"""
Source code for PyGMT modules.
"""
# pylint: disable=import-outside-toplevel
from pygmt.src.basemap import basemap
from pygmt.src.blockmedian import blockmedian
from pygmt.src.coast import coast
from pygmt.src.colorbar import colorbar
from pygmt.src.contour import contour
from pygmt.src.grdcontour import grdcontour
from pygmt.src.grdcut import grdcut
from pygmt.src.grdfilter import grdfilter
<<<<<<< HEAD
from pygmt.src.grdinfo import grdinfo
=======
from pygmt.src.grdimage import grdimage
>>>>>>> 540ac0f0
from pygmt.src.grdtrack import grdtrack
from pygmt.src.grdview import grdview
from pygmt.src.image import image
from pygmt.src.info import info
from pygmt.src.inset import inset
from pygmt.src.legend import legend
from pygmt.src.logo import logo
from pygmt.src.makecpt import makecpt
from pygmt.src.meca import meca
from pygmt.src.plot import plot
from pygmt.src.plot3d import plot3d
from pygmt.src.surface import surface
from pygmt.src.text import text_ as text  # "text" is an argument within "text_"
from pygmt.src.which import which<|MERGE_RESOLUTION|>--- conflicted
+++ resolved
@@ -10,11 +10,8 @@
 from pygmt.src.grdcontour import grdcontour
 from pygmt.src.grdcut import grdcut
 from pygmt.src.grdfilter import grdfilter
-<<<<<<< HEAD
 from pygmt.src.grdinfo import grdinfo
-=======
 from pygmt.src.grdimage import grdimage
->>>>>>> 540ac0f0
 from pygmt.src.grdtrack import grdtrack
 from pygmt.src.grdview import grdview
 from pygmt.src.image import image
