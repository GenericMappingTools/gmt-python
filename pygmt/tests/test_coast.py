--- conflicted
+++ resolved
@@ -57,11 +57,8 @@
         Y="a10c",
         p="135/25",
         t=13,
-<<<<<<< HEAD
         E="MA+gred",
-=======
         C="blue",
->>>>>>> 737b9406
     )
     fig_test.coast(
         region=[-30, 30, -40, 40],  # R
@@ -79,11 +76,8 @@
         yshift="a10c",  # Y
         perspective=[135, 25],  # p
         transparency=13,  # t
-<<<<<<< HEAD
         dcw="MA+gred",  # E
-=======
         lakes="blue",  # C
->>>>>>> 737b9406
     )
     return fig_ref, fig_test
 
