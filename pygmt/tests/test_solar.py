--- conflicted
+++ resolved
@@ -9,7 +9,7 @@
 
 
 @pytest.mark.mpl_image_compare
-def test_solar_default_terminator(filename="test_solar_set_terminator_datetime.png"):
+def test_solar_default_terminator():
     """
     Test passing the solar argument with a time string and no terminator type
     to confirm the default terminator type.
@@ -31,35 +31,6 @@
     to confirm the default terminator type.
     """
     fig = Figure()
-<<<<<<< HEAD
-    fig.basemap(frame="a")
-    fig.solar(
-        region="d",
-        projection="W0/15c",
-        terminator="d",
-        pen="1,blue",
-        terminator_datetime="1990-02-17 04:25:00",
-    )
-    fig.solar(
-        region="d",
-        projection="W0/15c",
-        terminator="a",
-        pen="1,red",
-        terminator_datetime="1990-02-17 04:25:00",
-    )
-    fig.solar(
-        region="d",
-        projection="W0/15c",
-        terminator="c",
-        pen="1,green",
-        terminator_datetime="1990-02-17 04:25:00",
-    )
-    fig.solar(
-        region="d",
-        projection="W0/15c",
-        terminator="n",
-        pen="1,yellow",
-=======
     fig.basemap(region="d", projection="W0/15c", frame="a")
     fig.solar(
         terminator="d",
@@ -79,7 +50,6 @@
     fig.solar(
         terminator="n",
         pen="1p,yellow",
->>>>>>> f497e997
         terminator_datetime="1990-02-17 04:25:00",
     )
     return fig
